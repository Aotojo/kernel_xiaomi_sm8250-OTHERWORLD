// SPDX-License-Identifier: GPL-2.0
/*
 * fs/f2fs/super.c
 *
 * Copyright (c) 2012 Samsung Electronics Co., Ltd.
 *             http://www.samsung.com/
 */
#include <linux/module.h>
#include <linux/init.h>
#include <linux/fs.h>
#include <linux/statfs.h>
#include <linux/buffer_head.h>
#include <linux/backing-dev.h>
#include <linux/kthread.h>
#include <linux/parser.h>
#include <linux/mount.h>
#include <linux/seq_file.h>
#include <linux/proc_fs.h>
#include <linux/random.h>
#include <linux/exportfs.h>
#include <linux/blkdev.h>
#include <linux/quotaops.h>
#include <linux/f2fs_fs.h>
#include <linux/sysfs.h>
#include <linux/quota.h>
#include <linux/unicode.h>

#include "f2fs.h"
#include "node.h"
#include "segment.h"
#include "xattr.h"
#include "gc.h"
#include "trace.h"

#define CREATE_TRACE_POINTS
#include <trace/events/f2fs.h>

static struct kmem_cache *f2fs_inode_cachep;

#ifdef CONFIG_F2FS_FAULT_INJECTION

const char *f2fs_fault_name[FAULT_MAX] = {
	[FAULT_KMALLOC]		= "kmalloc",
	[FAULT_KVMALLOC]	= "kvmalloc",
	[FAULT_PAGE_ALLOC]	= "page alloc",
	[FAULT_PAGE_GET]	= "page get",
	[FAULT_ALLOC_BIO]	= "alloc bio",
	[FAULT_ALLOC_NID]	= "alloc nid",
	[FAULT_ORPHAN]		= "orphan",
	[FAULT_BLOCK]		= "no more block",
	[FAULT_DIR_DEPTH]	= "too big dir depth",
	[FAULT_EVICT_INODE]	= "evict_inode fail",
	[FAULT_TRUNCATE]	= "truncate fail",
	[FAULT_READ_IO]		= "read IO error",
	[FAULT_CHECKPOINT]	= "checkpoint error",
	[FAULT_DISCARD]		= "discard error",
	[FAULT_WRITE_IO]	= "write IO error",
};

void f2fs_build_fault_attr(struct f2fs_sb_info *sbi, unsigned int rate,
							unsigned int type)
{
	struct f2fs_fault_info *ffi = &F2FS_OPTION(sbi).fault_info;

	if (rate) {
		atomic_set(&ffi->inject_ops, 0);
		ffi->inject_rate = rate;
	}

	if (type)
		ffi->inject_type = type;

	if (!rate && !type)
		memset(ffi, 0, sizeof(struct f2fs_fault_info));
}
#endif

/* f2fs-wide shrinker description */
static struct shrinker f2fs_shrinker_info = {
	.scan_objects = f2fs_shrink_scan,
	.count_objects = f2fs_shrink_count,
	.seeks = DEFAULT_SEEKS,
};

enum {
	Opt_gc_background,
	Opt_disable_roll_forward,
	Opt_norecovery,
	Opt_discard,
	Opt_nodiscard,
	Opt_noheap,
	Opt_heap,
	Opt_user_xattr,
	Opt_nouser_xattr,
	Opt_acl,
	Opt_noacl,
	Opt_active_logs,
	Opt_disable_ext_identify,
	Opt_inline_xattr,
	Opt_noinline_xattr,
	Opt_inline_xattr_size,
	Opt_inline_data,
	Opt_inline_dentry,
	Opt_noinline_dentry,
	Opt_flush_merge,
	Opt_noflush_merge,
	Opt_nobarrier,
	Opt_fastboot,
	Opt_extent_cache,
	Opt_noextent_cache,
	Opt_noinline_data,
	Opt_data_flush,
	Opt_reserve_root,
	Opt_resgid,
	Opt_resuid,
	Opt_mode,
	Opt_io_size_bits,
	Opt_fault_injection,
	Opt_fault_type,
	Opt_lazytime,
	Opt_nolazytime,
	Opt_quota,
	Opt_noquota,
	Opt_usrquota,
	Opt_grpquota,
	Opt_prjquota,
	Opt_usrjquota,
	Opt_grpjquota,
	Opt_prjjquota,
	Opt_offusrjquota,
	Opt_offgrpjquota,
	Opt_offprjjquota,
	Opt_jqfmt_vfsold,
	Opt_jqfmt_vfsv0,
	Opt_jqfmt_vfsv1,
	Opt_whint,
	Opt_alloc,
	Opt_fsync,
	Opt_test_dummy_encryption,
	Opt_checkpoint_disable,
	Opt_checkpoint_disable_cap,
	Opt_checkpoint_disable_cap_perc,
	Opt_checkpoint_enable,
	Opt_err,
};

static match_table_t f2fs_tokens = {
	{Opt_gc_background, "background_gc=%s"},
	{Opt_disable_roll_forward, "disable_roll_forward"},
	{Opt_norecovery, "norecovery"},
	{Opt_discard, "discard"},
	{Opt_nodiscard, "nodiscard"},
	{Opt_noheap, "no_heap"},
	{Opt_heap, "heap"},
	{Opt_user_xattr, "user_xattr"},
	{Opt_nouser_xattr, "nouser_xattr"},
	{Opt_acl, "acl"},
	{Opt_noacl, "noacl"},
	{Opt_active_logs, "active_logs=%u"},
	{Opt_disable_ext_identify, "disable_ext_identify"},
	{Opt_inline_xattr, "inline_xattr"},
	{Opt_noinline_xattr, "noinline_xattr"},
	{Opt_inline_xattr_size, "inline_xattr_size=%u"},
	{Opt_inline_data, "inline_data"},
	{Opt_inline_dentry, "inline_dentry"},
	{Opt_noinline_dentry, "noinline_dentry"},
	{Opt_flush_merge, "flush_merge"},
	{Opt_noflush_merge, "noflush_merge"},
	{Opt_nobarrier, "nobarrier"},
	{Opt_fastboot, "fastboot"},
	{Opt_extent_cache, "extent_cache"},
	{Opt_noextent_cache, "noextent_cache"},
	{Opt_noinline_data, "noinline_data"},
	{Opt_data_flush, "data_flush"},
	{Opt_reserve_root, "reserve_root=%u"},
	{Opt_resgid, "resgid=%u"},
	{Opt_resuid, "resuid=%u"},
	{Opt_mode, "mode=%s"},
	{Opt_io_size_bits, "io_bits=%u"},
	{Opt_fault_injection, "fault_injection=%u"},
	{Opt_fault_type, "fault_type=%u"},
	{Opt_lazytime, "lazytime"},
	{Opt_nolazytime, "nolazytime"},
	{Opt_quota, "quota"},
	{Opt_noquota, "noquota"},
	{Opt_usrquota, "usrquota"},
	{Opt_grpquota, "grpquota"},
	{Opt_prjquota, "prjquota"},
	{Opt_usrjquota, "usrjquota=%s"},
	{Opt_grpjquota, "grpjquota=%s"},
	{Opt_prjjquota, "prjjquota=%s"},
	{Opt_offusrjquota, "usrjquota="},
	{Opt_offgrpjquota, "grpjquota="},
	{Opt_offprjjquota, "prjjquota="},
	{Opt_jqfmt_vfsold, "jqfmt=vfsold"},
	{Opt_jqfmt_vfsv0, "jqfmt=vfsv0"},
	{Opt_jqfmt_vfsv1, "jqfmt=vfsv1"},
	{Opt_whint, "whint_mode=%s"},
	{Opt_alloc, "alloc_mode=%s"},
	{Opt_fsync, "fsync_mode=%s"},
	{Opt_test_dummy_encryption, "test_dummy_encryption"},
	{Opt_checkpoint_disable, "checkpoint=disable"},
	{Opt_checkpoint_disable_cap, "checkpoint=disable:%u"},
	{Opt_checkpoint_disable_cap_perc, "checkpoint=disable:%u%%"},
	{Opt_checkpoint_enable, "checkpoint=enable"},
	{Opt_err, NULL},
};

void f2fs_printk(struct f2fs_sb_info *sbi, const char *fmt, ...)
{
	struct va_format vaf;
	va_list args;
	int level;

	va_start(args, fmt);

	level = printk_get_level(fmt);
	vaf.fmt = printk_skip_level(fmt);
	vaf.va = &args;
	printk("%c%cF2FS-fs (%s): %pV\n",
	       KERN_SOH_ASCII, level, sbi->sb->s_id, &vaf);

	va_end(args);
}

#ifdef CONFIG_UNICODE
static const struct f2fs_sb_encodings {
	__u16 magic;
	char *name;
	char *version;
} f2fs_sb_encoding_map[] = {
	{F2FS_ENC_UTF8_12_1, "utf8", "12.1.0"},
};

static int f2fs_sb_read_encoding(const struct f2fs_super_block *sb,
				 const struct f2fs_sb_encodings **encoding,
				 __u16 *flags)
{
	__u16 magic = le16_to_cpu(sb->s_encoding);
	int i;

	for (i = 0; i < ARRAY_SIZE(f2fs_sb_encoding_map); i++)
		if (magic == f2fs_sb_encoding_map[i].magic)
			break;

	if (i >= ARRAY_SIZE(f2fs_sb_encoding_map))
		return -EINVAL;

	*encoding = &f2fs_sb_encoding_map[i];
	*flags = le16_to_cpu(sb->s_encoding_flags);

	return 0;
}
#endif

static inline void limit_reserve_root(struct f2fs_sb_info *sbi)
{
	block_t limit = min((sbi->user_block_count << 1) / 1000,
			sbi->user_block_count - sbi->reserved_blocks);

	/* limit is 0.2% */
	if (test_opt(sbi, RESERVE_ROOT) &&
			F2FS_OPTION(sbi).root_reserved_blocks > limit) {
		F2FS_OPTION(sbi).root_reserved_blocks = limit;
		f2fs_info(sbi, "Reduce reserved blocks for root = %u",
			  F2FS_OPTION(sbi).root_reserved_blocks);
	}
	if (!test_opt(sbi, RESERVE_ROOT) &&
		(!uid_eq(F2FS_OPTION(sbi).s_resuid,
				make_kuid(&init_user_ns, F2FS_DEF_RESUID)) ||
		!gid_eq(F2FS_OPTION(sbi).s_resgid,
				make_kgid(&init_user_ns, F2FS_DEF_RESGID))))
		f2fs_info(sbi, "Ignore s_resuid=%u, s_resgid=%u w/o reserve_root",
			  from_kuid_munged(&init_user_ns,
					   F2FS_OPTION(sbi).s_resuid),
			  from_kgid_munged(&init_user_ns,
					   F2FS_OPTION(sbi).s_resgid));
}

static void init_once(void *foo)
{
	struct f2fs_inode_info *fi = (struct f2fs_inode_info *) foo;

	inode_init_once(&fi->vfs_inode);
}

#ifdef CONFIG_QUOTA
static const char * const quotatypes[] = INITQFNAMES;
#define QTYPE2NAME(t) (quotatypes[t])
static int f2fs_set_qf_name(struct super_block *sb, int qtype,
							substring_t *args)
{
	struct f2fs_sb_info *sbi = F2FS_SB(sb);
	char *qname;
	int ret = -EINVAL;

	if (sb_any_quota_loaded(sb) && !F2FS_OPTION(sbi).s_qf_names[qtype]) {
		f2fs_err(sbi, "Cannot change journaled quota options when quota turned on");
		return -EINVAL;
	}
	if (f2fs_sb_has_quota_ino(sbi)) {
		f2fs_info(sbi, "QUOTA feature is enabled, so ignore qf_name");
		return 0;
	}

	qname = match_strdup(args);
	if (!qname) {
		f2fs_err(sbi, "Not enough memory for storing quotafile name");
		return -ENOMEM;
	}
	if (F2FS_OPTION(sbi).s_qf_names[qtype]) {
		if (strcmp(F2FS_OPTION(sbi).s_qf_names[qtype], qname) == 0)
			ret = 0;
		else
			f2fs_err(sbi, "%s quota file already specified",
				 QTYPE2NAME(qtype));
		goto errout;
	}
	if (strchr(qname, '/')) {
		f2fs_err(sbi, "quotafile must be on filesystem root");
		goto errout;
	}
	F2FS_OPTION(sbi).s_qf_names[qtype] = qname;
	set_opt(sbi, QUOTA);
	return 0;
errout:
	kvfree(qname);
	return ret;
}

static int f2fs_clear_qf_name(struct super_block *sb, int qtype)
{
	struct f2fs_sb_info *sbi = F2FS_SB(sb);

	if (sb_any_quota_loaded(sb) && F2FS_OPTION(sbi).s_qf_names[qtype]) {
		f2fs_err(sbi, "Cannot change journaled quota options when quota turned on");
		return -EINVAL;
	}
	kvfree(F2FS_OPTION(sbi).s_qf_names[qtype]);
	F2FS_OPTION(sbi).s_qf_names[qtype] = NULL;
	return 0;
}

static int f2fs_check_quota_options(struct f2fs_sb_info *sbi)
{
	/*
	 * We do the test below only for project quotas. 'usrquota' and
	 * 'grpquota' mount options are allowed even without quota feature
	 * to support legacy quotas in quota files.
	 */
	if (test_opt(sbi, PRJQUOTA) && !f2fs_sb_has_project_quota(sbi)) {
		f2fs_err(sbi, "Project quota feature not enabled. Cannot enable project quota enforcement.");
		return -1;
	}
	if (F2FS_OPTION(sbi).s_qf_names[USRQUOTA] ||
			F2FS_OPTION(sbi).s_qf_names[GRPQUOTA] ||
			F2FS_OPTION(sbi).s_qf_names[PRJQUOTA]) {
		if (test_opt(sbi, USRQUOTA) &&
				F2FS_OPTION(sbi).s_qf_names[USRQUOTA])
			clear_opt(sbi, USRQUOTA);

		if (test_opt(sbi, GRPQUOTA) &&
				F2FS_OPTION(sbi).s_qf_names[GRPQUOTA])
			clear_opt(sbi, GRPQUOTA);

		if (test_opt(sbi, PRJQUOTA) &&
				F2FS_OPTION(sbi).s_qf_names[PRJQUOTA])
			clear_opt(sbi, PRJQUOTA);

		if (test_opt(sbi, GRPQUOTA) || test_opt(sbi, USRQUOTA) ||
				test_opt(sbi, PRJQUOTA)) {
			f2fs_err(sbi, "old and new quota format mixing");
			return -1;
		}

		if (!F2FS_OPTION(sbi).s_jquota_fmt) {
			f2fs_err(sbi, "journaled quota format not specified");
			return -1;
		}
	}

	if (f2fs_sb_has_quota_ino(sbi) && F2FS_OPTION(sbi).s_jquota_fmt) {
		f2fs_info(sbi, "QUOTA feature is enabled, so ignore jquota_fmt");
		F2FS_OPTION(sbi).s_jquota_fmt = 0;
	}
	return 0;
}
#endif

static int parse_options(struct super_block *sb, char *options)
{
	struct f2fs_sb_info *sbi = F2FS_SB(sb);
	substring_t args[MAX_OPT_ARGS];
	char *p, *name;
	int arg = 0;
	kuid_t uid;
	kgid_t gid;
#ifdef CONFIG_QUOTA
	int ret;
#endif

	if (!options)
		return 0;

	while ((p = strsep(&options, ",")) != NULL) {
		int token;
		if (!*p)
			continue;
		/*
		 * Initialize args struct so we know whether arg was
		 * found; some options take optional arguments.
		 */
		args[0].to = args[0].from = NULL;
		token = match_token(p, f2fs_tokens, args);

		switch (token) {
		case Opt_gc_background:
			name = match_strdup(&args[0]);

			if (!name)
				return -ENOMEM;
			if (strlen(name) == 2 && !strncmp(name, "on", 2)) {
				set_opt(sbi, BG_GC);
				clear_opt(sbi, FORCE_FG_GC);
			} else if (strlen(name) == 3 && !strncmp(name, "off", 3)) {
				clear_opt(sbi, BG_GC);
				clear_opt(sbi, FORCE_FG_GC);
			} else if (strlen(name) == 4 && !strncmp(name, "sync", 4)) {
				set_opt(sbi, BG_GC);
				set_opt(sbi, FORCE_FG_GC);
			} else {
				kvfree(name);
				return -EINVAL;
			}
			kvfree(name);
			break;
		case Opt_disable_roll_forward:
			set_opt(sbi, DISABLE_ROLL_FORWARD);
			break;
		case Opt_norecovery:
			/* this option mounts f2fs with ro */
			set_opt(sbi, DISABLE_ROLL_FORWARD);
			if (!f2fs_readonly(sb))
				return -EINVAL;
			break;
		case Opt_discard:
			set_opt(sbi, DISCARD);
			break;
		case Opt_nodiscard:
			if (f2fs_sb_has_blkzoned(sbi)) {
				f2fs_warn(sbi, "discard is required for zoned block devices");
				return -EINVAL;
			}
			clear_opt(sbi, DISCARD);
			break;
		case Opt_noheap:
			set_opt(sbi, NOHEAP);
			break;
		case Opt_heap:
			clear_opt(sbi, NOHEAP);
			break;
#ifdef CONFIG_F2FS_FS_XATTR
		case Opt_user_xattr:
			set_opt(sbi, XATTR_USER);
			break;
		case Opt_nouser_xattr:
			clear_opt(sbi, XATTR_USER);
			break;
		case Opt_inline_xattr:
			set_opt(sbi, INLINE_XATTR);
			break;
		case Opt_noinline_xattr:
			clear_opt(sbi, INLINE_XATTR);
			break;
		case Opt_inline_xattr_size:
			if (args->from && match_int(args, &arg))
				return -EINVAL;
			set_opt(sbi, INLINE_XATTR_SIZE);
			F2FS_OPTION(sbi).inline_xattr_size = arg;
			break;
#else
		case Opt_user_xattr:
			f2fs_info(sbi, "user_xattr options not supported");
			break;
		case Opt_nouser_xattr:
			f2fs_info(sbi, "nouser_xattr options not supported");
			break;
		case Opt_inline_xattr:
			f2fs_info(sbi, "inline_xattr options not supported");
			break;
		case Opt_noinline_xattr:
			f2fs_info(sbi, "noinline_xattr options not supported");
			break;
#endif
#ifdef CONFIG_F2FS_FS_POSIX_ACL
		case Opt_acl:
			set_opt(sbi, POSIX_ACL);
			break;
		case Opt_noacl:
			clear_opt(sbi, POSIX_ACL);
			break;
#else
		case Opt_acl:
			f2fs_info(sbi, "acl options not supported");
			break;
		case Opt_noacl:
			f2fs_info(sbi, "noacl options not supported");
			break;
#endif
		case Opt_active_logs:
			if (args->from && match_int(args, &arg))
				return -EINVAL;
			if (arg != 2 && arg != 4 && arg != NR_CURSEG_TYPE)
				return -EINVAL;
			F2FS_OPTION(sbi).active_logs = arg;
			break;
		case Opt_disable_ext_identify:
			set_opt(sbi, DISABLE_EXT_IDENTIFY);
			break;
		case Opt_inline_data:
			set_opt(sbi, INLINE_DATA);
			break;
		case Opt_inline_dentry:
			set_opt(sbi, INLINE_DENTRY);
			break;
		case Opt_noinline_dentry:
			clear_opt(sbi, INLINE_DENTRY);
			break;
		case Opt_flush_merge:
			set_opt(sbi, FLUSH_MERGE);
			break;
		case Opt_noflush_merge:
			clear_opt(sbi, FLUSH_MERGE);
			break;
		case Opt_nobarrier:
			set_opt(sbi, NOBARRIER);
			break;
		case Opt_fastboot:
			set_opt(sbi, FASTBOOT);
			break;
		case Opt_extent_cache:
			set_opt(sbi, EXTENT_CACHE);
			break;
		case Opt_noextent_cache:
			clear_opt(sbi, EXTENT_CACHE);
			break;
		case Opt_noinline_data:
			clear_opt(sbi, INLINE_DATA);
			break;
		case Opt_data_flush:
			set_opt(sbi, DATA_FLUSH);
			break;
		case Opt_reserve_root:
			if (args->from && match_int(args, &arg))
				return -EINVAL;
			if (test_opt(sbi, RESERVE_ROOT)) {
				f2fs_info(sbi, "Preserve previous reserve_root=%u",
					  F2FS_OPTION(sbi).root_reserved_blocks);
			} else {
				F2FS_OPTION(sbi).root_reserved_blocks = arg;
				set_opt(sbi, RESERVE_ROOT);
			}
			break;
		case Opt_resuid:
			if (args->from && match_int(args, &arg))
				return -EINVAL;
			uid = make_kuid(current_user_ns(), arg);
			if (!uid_valid(uid)) {
				f2fs_err(sbi, "Invalid uid value %d", arg);
				return -EINVAL;
			}
			F2FS_OPTION(sbi).s_resuid = uid;
			break;
		case Opt_resgid:
			if (args->from && match_int(args, &arg))
				return -EINVAL;
			gid = make_kgid(current_user_ns(), arg);
			if (!gid_valid(gid)) {
				f2fs_err(sbi, "Invalid gid value %d", arg);
				return -EINVAL;
			}
			F2FS_OPTION(sbi).s_resgid = gid;
			break;
		case Opt_mode:
			name = match_strdup(&args[0]);

			if (!name)
				return -ENOMEM;
			if (strlen(name) == 8 &&
					!strncmp(name, "adaptive", 8)) {
				if (f2fs_sb_has_blkzoned(sbi)) {
					f2fs_warn(sbi, "adaptive mode is not allowed with zoned block device feature");
					kvfree(name);
					return -EINVAL;
				}
				set_opt_mode(sbi, F2FS_MOUNT_ADAPTIVE);
			} else if (strlen(name) == 3 &&
					!strncmp(name, "lfs", 3)) {
				set_opt_mode(sbi, F2FS_MOUNT_LFS);
			} else {
				kvfree(name);
				return -EINVAL;
			}
			kvfree(name);
			break;
		case Opt_io_size_bits:
			if (args->from && match_int(args, &arg))
				return -EINVAL;
			if (arg <= 0 || arg > __ilog2_u32(BIO_MAX_PAGES)) {
				f2fs_warn(sbi, "Not support %d, larger than %d",
					  1 << arg, BIO_MAX_PAGES);
				return -EINVAL;
			}
			F2FS_OPTION(sbi).write_io_size_bits = arg;
			break;
#ifdef CONFIG_F2FS_FAULT_INJECTION
		case Opt_fault_injection:
			if (args->from && match_int(args, &arg))
				return -EINVAL;
			f2fs_build_fault_attr(sbi, arg, F2FS_ALL_FAULT_TYPE);
			set_opt(sbi, FAULT_INJECTION);
			break;

		case Opt_fault_type:
			if (args->from && match_int(args, &arg))
				return -EINVAL;
			f2fs_build_fault_attr(sbi, 0, arg);
			set_opt(sbi, FAULT_INJECTION);
			break;
#else
		case Opt_fault_injection:
			f2fs_info(sbi, "fault_injection options not supported");
<<<<<<< HEAD
			break;

		case Opt_fault_type:
			f2fs_info(sbi, "fault_type options not supported");
			break;
=======
			break;

		case Opt_fault_type:
			f2fs_info(sbi, "fault_type options not supported");
			break;
>>>>>>> 34f21ff3
#endif
		case Opt_lazytime:
			sb->s_flags |= SB_LAZYTIME;
			break;
		case Opt_nolazytime:
			sb->s_flags &= ~SB_LAZYTIME;
			break;
#ifdef CONFIG_QUOTA
		case Opt_quota:
		case Opt_usrquota:
			set_opt(sbi, USRQUOTA);
			break;
		case Opt_grpquota:
			set_opt(sbi, GRPQUOTA);
			break;
		case Opt_prjquota:
			set_opt(sbi, PRJQUOTA);
			break;
		case Opt_usrjquota:
			ret = f2fs_set_qf_name(sb, USRQUOTA, &args[0]);
			if (ret)
				return ret;
			break;
		case Opt_grpjquota:
			ret = f2fs_set_qf_name(sb, GRPQUOTA, &args[0]);
			if (ret)
				return ret;
			break;
		case Opt_prjjquota:
			ret = f2fs_set_qf_name(sb, PRJQUOTA, &args[0]);
			if (ret)
				return ret;
			break;
		case Opt_offusrjquota:
			ret = f2fs_clear_qf_name(sb, USRQUOTA);
			if (ret)
				return ret;
			break;
		case Opt_offgrpjquota:
			ret = f2fs_clear_qf_name(sb, GRPQUOTA);
			if (ret)
				return ret;
			break;
		case Opt_offprjjquota:
			ret = f2fs_clear_qf_name(sb, PRJQUOTA);
			if (ret)
				return ret;
			break;
		case Opt_jqfmt_vfsold:
			F2FS_OPTION(sbi).s_jquota_fmt = QFMT_VFS_OLD;
			break;
		case Opt_jqfmt_vfsv0:
			F2FS_OPTION(sbi).s_jquota_fmt = QFMT_VFS_V0;
			break;
		case Opt_jqfmt_vfsv1:
			F2FS_OPTION(sbi).s_jquota_fmt = QFMT_VFS_V1;
			break;
		case Opt_noquota:
			clear_opt(sbi, QUOTA);
			clear_opt(sbi, USRQUOTA);
			clear_opt(sbi, GRPQUOTA);
			clear_opt(sbi, PRJQUOTA);
			break;
#else
		case Opt_quota:
		case Opt_usrquota:
		case Opt_grpquota:
		case Opt_prjquota:
		case Opt_usrjquota:
		case Opt_grpjquota:
		case Opt_prjjquota:
		case Opt_offusrjquota:
		case Opt_offgrpjquota:
		case Opt_offprjjquota:
		case Opt_jqfmt_vfsold:
		case Opt_jqfmt_vfsv0:
		case Opt_jqfmt_vfsv1:
		case Opt_noquota:
			f2fs_info(sbi, "quota operations not supported");
			break;
#endif
		case Opt_whint:
			name = match_strdup(&args[0]);
			if (!name)
				return -ENOMEM;
			if (strlen(name) == 10 &&
					!strncmp(name, "user-based", 10)) {
				F2FS_OPTION(sbi).whint_mode = WHINT_MODE_USER;
			} else if (strlen(name) == 3 &&
					!strncmp(name, "off", 3)) {
				F2FS_OPTION(sbi).whint_mode = WHINT_MODE_OFF;
			} else if (strlen(name) == 8 &&
					!strncmp(name, "fs-based", 8)) {
				F2FS_OPTION(sbi).whint_mode = WHINT_MODE_FS;
			} else {
				kvfree(name);
				return -EINVAL;
			}
			kvfree(name);
			break;
		case Opt_alloc:
			name = match_strdup(&args[0]);
			if (!name)
				return -ENOMEM;

			if (strlen(name) == 7 &&
					!strncmp(name, "default", 7)) {
				F2FS_OPTION(sbi).alloc_mode = ALLOC_MODE_DEFAULT;
			} else if (strlen(name) == 5 &&
					!strncmp(name, "reuse", 5)) {
				F2FS_OPTION(sbi).alloc_mode = ALLOC_MODE_REUSE;
			} else {
				kvfree(name);
				return -EINVAL;
			}
			kvfree(name);
			break;
		case Opt_fsync:
			name = match_strdup(&args[0]);
			if (!name)
				return -ENOMEM;
			if (strlen(name) == 5 &&
					!strncmp(name, "posix", 5)) {
				F2FS_OPTION(sbi).fsync_mode = FSYNC_MODE_POSIX;
			} else if (strlen(name) == 6 &&
					!strncmp(name, "strict", 6)) {
				F2FS_OPTION(sbi).fsync_mode = FSYNC_MODE_STRICT;
			} else if (strlen(name) == 9 &&
					!strncmp(name, "nobarrier", 9)) {
				F2FS_OPTION(sbi).fsync_mode =
							FSYNC_MODE_NOBARRIER;
			} else {
				kvfree(name);
				return -EINVAL;
			}
			kvfree(name);
			break;
		case Opt_test_dummy_encryption:
#ifdef CONFIG_FS_ENCRYPTION
			if (!f2fs_sb_has_encrypt(sbi)) {
				f2fs_err(sbi, "Encrypt feature is off");
				return -EINVAL;
			}

			F2FS_OPTION(sbi).test_dummy_encryption = true;
			f2fs_info(sbi, "Test dummy encryption mode enabled");
#else
			f2fs_info(sbi, "Test dummy encryption mount option ignored");
#endif
			break;
		case Opt_checkpoint_disable_cap_perc:
			if (args->from && match_int(args, &arg))
				return -EINVAL;
			if (arg < 0 || arg > 100)
				return -EINVAL;
			if (arg == 100)
				F2FS_OPTION(sbi).unusable_cap =
					sbi->user_block_count;
			else
				F2FS_OPTION(sbi).unusable_cap =
					(sbi->user_block_count / 100) *	arg;
			set_opt(sbi, DISABLE_CHECKPOINT);
			break;
		case Opt_checkpoint_disable_cap:
			if (args->from && match_int(args, &arg))
				return -EINVAL;
			F2FS_OPTION(sbi).unusable_cap = arg;
			set_opt(sbi, DISABLE_CHECKPOINT);
			break;
		case Opt_checkpoint_disable:
			set_opt(sbi, DISABLE_CHECKPOINT);
			break;
		case Opt_checkpoint_enable:
			clear_opt(sbi, DISABLE_CHECKPOINT);
			break;
		default:
			f2fs_err(sbi, "Unrecognized mount option \"%s\" or missing value",
				 p);
			return -EINVAL;
		}
	}
#ifdef CONFIG_QUOTA
	if (f2fs_check_quota_options(sbi))
		return -EINVAL;
#else
	if (f2fs_sb_has_quota_ino(sbi) && !f2fs_readonly(sbi->sb)) {
		f2fs_info(sbi, "Filesystem with quota feature cannot be mounted RDWR without CONFIG_QUOTA");
<<<<<<< HEAD
		return -EINVAL;
	}
	if (f2fs_sb_has_project_quota(sbi) && !f2fs_readonly(sbi->sb)) {
		f2fs_err(sbi, "Filesystem with project quota feature cannot be mounted RDWR without CONFIG_QUOTA");
=======
		return -EINVAL;
	}
	if (f2fs_sb_has_project_quota(sbi) && !f2fs_readonly(sbi->sb)) {
		f2fs_err(sbi, "Filesystem with project quota feature cannot be mounted RDWR without CONFIG_QUOTA");
		return -EINVAL;
	}
#endif
#ifndef CONFIG_UNICODE
	if (f2fs_sb_has_casefold(sbi)) {
		f2fs_err(sbi,
			"Filesystem with casefold feature cannot be mounted without CONFIG_UNICODE");
>>>>>>> 34f21ff3
		return -EINVAL;
	}
#endif

	if (F2FS_IO_SIZE_BITS(sbi) && !test_opt(sbi, LFS)) {
		f2fs_err(sbi, "Should set mode=lfs with %uKB-sized IO",
			 F2FS_IO_SIZE_KB(sbi));
		return -EINVAL;
	}

	if (test_opt(sbi, INLINE_XATTR_SIZE)) {
		int min_size, max_size;

		if (!f2fs_sb_has_extra_attr(sbi) ||
			!f2fs_sb_has_flexible_inline_xattr(sbi)) {
			f2fs_err(sbi, "extra_attr or flexible_inline_xattr feature is off");
			return -EINVAL;
		}
		if (!test_opt(sbi, INLINE_XATTR)) {
			f2fs_err(sbi, "inline_xattr_size option should be set with inline_xattr option");
			return -EINVAL;
		}

		min_size = sizeof(struct f2fs_xattr_header) / sizeof(__le32);
		max_size = MAX_INLINE_XATTR_SIZE;

		if (F2FS_OPTION(sbi).inline_xattr_size < min_size ||
				F2FS_OPTION(sbi).inline_xattr_size > max_size) {
			f2fs_err(sbi, "inline xattr size is out of range: %d ~ %d",
				 min_size, max_size);
			return -EINVAL;
		}
	}

	if (test_opt(sbi, DISABLE_CHECKPOINT) && test_opt(sbi, LFS)) {
		f2fs_err(sbi, "LFS not compatible with checkpoint=disable\n");
		return -EINVAL;
	}

	/* Not pass down write hints if the number of active logs is lesser
	 * than NR_CURSEG_TYPE.
	 */
	if (F2FS_OPTION(sbi).active_logs != NR_CURSEG_TYPE)
		F2FS_OPTION(sbi).whint_mode = WHINT_MODE_OFF;
	return 0;
}

static struct inode *f2fs_alloc_inode(struct super_block *sb)
{
	struct f2fs_inode_info *fi;

	fi = kmem_cache_alloc(f2fs_inode_cachep, GFP_F2FS_ZERO);
	if (!fi)
		return NULL;

	init_once((void *) fi);

	/* Initialize f2fs-specific inode info */
	atomic_set(&fi->dirty_pages, 0);
	init_rwsem(&fi->i_sem);
	INIT_LIST_HEAD(&fi->dirty_list);
	INIT_LIST_HEAD(&fi->gdirty_list);
	INIT_LIST_HEAD(&fi->inmem_ilist);
	INIT_LIST_HEAD(&fi->inmem_pages);
	mutex_init(&fi->inmem_lock);
	init_rwsem(&fi->i_gc_rwsem[READ]);
	init_rwsem(&fi->i_gc_rwsem[WRITE]);
	init_rwsem(&fi->i_mmap_sem);
	init_rwsem(&fi->i_xattr_sem);

	/* Will be used by directory only */
	fi->i_dir_level = F2FS_SB(sb)->dir_level;

	return &fi->vfs_inode;
}

static int f2fs_drop_inode(struct inode *inode)
{
	struct f2fs_sb_info *sbi = F2FS_I_SB(inode);
	int ret;

	/*
	 * during filesystem shutdown, if checkpoint is disabled,
	 * drop useless meta/node dirty pages.
	 */
	if (unlikely(is_sbi_flag_set(sbi, SBI_CP_DISABLED))) {
		if (inode->i_ino == F2FS_NODE_INO(sbi) ||
			inode->i_ino == F2FS_META_INO(sbi)) {
			trace_f2fs_drop_inode(inode, 1);
			return 1;
		}
	}

	/*
	 * This is to avoid a deadlock condition like below.
	 * writeback_single_inode(inode)
	 *  - f2fs_write_data_page
	 *    - f2fs_gc -> iput -> evict
	 *       - inode_wait_for_writeback(inode)
	 */
	if ((!inode_unhashed(inode) && inode->i_state & I_SYNC)) {
		if (!inode->i_nlink && !is_bad_inode(inode)) {
			/* to avoid evict_inode call simultaneously */
			atomic_inc(&inode->i_count);
			spin_unlock(&inode->i_lock);

			/* some remained atomic pages should discarded */
			if (f2fs_is_atomic_file(inode))
				f2fs_drop_inmem_pages(inode);

			/* should remain fi->extent_tree for writepage */
			f2fs_destroy_extent_node(inode);

			sb_start_intwrite(inode->i_sb);
			f2fs_i_size_write(inode, 0);

			f2fs_submit_merged_write_cond(F2FS_I_SB(inode),
					inode, NULL, 0, DATA);
			truncate_inode_pages_final(inode->i_mapping);

			if (F2FS_HAS_BLOCKS(inode))
				f2fs_truncate(inode);

			sb_end_intwrite(inode->i_sb);

			spin_lock(&inode->i_lock);
			atomic_dec(&inode->i_count);
		}
		trace_f2fs_drop_inode(inode, 0);
		return 0;
	}
	ret = generic_drop_inode(inode);
	trace_f2fs_drop_inode(inode, ret);
	return ret;
}

int f2fs_inode_dirtied(struct inode *inode, bool sync)
{
	struct f2fs_sb_info *sbi = F2FS_I_SB(inode);
	int ret = 0;

	spin_lock(&sbi->inode_lock[DIRTY_META]);
	if (is_inode_flag_set(inode, FI_DIRTY_INODE)) {
		ret = 1;
	} else {
		set_inode_flag(inode, FI_DIRTY_INODE);
		stat_inc_dirty_inode(sbi, DIRTY_META);
	}
	if (sync && list_empty(&F2FS_I(inode)->gdirty_list)) {
		list_add_tail(&F2FS_I(inode)->gdirty_list,
				&sbi->inode_list[DIRTY_META]);
		inc_page_count(sbi, F2FS_DIRTY_IMETA);
	}
	spin_unlock(&sbi->inode_lock[DIRTY_META]);
	return ret;
}

void f2fs_inode_synced(struct inode *inode)
{
	struct f2fs_sb_info *sbi = F2FS_I_SB(inode);

	spin_lock(&sbi->inode_lock[DIRTY_META]);
	if (!is_inode_flag_set(inode, FI_DIRTY_INODE)) {
		spin_unlock(&sbi->inode_lock[DIRTY_META]);
		return;
	}
	if (!list_empty(&F2FS_I(inode)->gdirty_list)) {
		list_del_init(&F2FS_I(inode)->gdirty_list);
		dec_page_count(sbi, F2FS_DIRTY_IMETA);
	}
	clear_inode_flag(inode, FI_DIRTY_INODE);
	clear_inode_flag(inode, FI_AUTO_RECOVER);
	stat_dec_dirty_inode(F2FS_I_SB(inode), DIRTY_META);
	spin_unlock(&sbi->inode_lock[DIRTY_META]);
}

/*
 * f2fs_dirty_inode() is called from __mark_inode_dirty()
 *
 * We should call set_dirty_inode to write the dirty inode through write_inode.
 */
static void f2fs_dirty_inode(struct inode *inode, int flags)
{
	struct f2fs_sb_info *sbi = F2FS_I_SB(inode);

	if (inode->i_ino == F2FS_NODE_INO(sbi) ||
			inode->i_ino == F2FS_META_INO(sbi))
		return;

	if (flags == I_DIRTY_TIME)
		return;

	if (is_inode_flag_set(inode, FI_AUTO_RECOVER))
		clear_inode_flag(inode, FI_AUTO_RECOVER);

	f2fs_inode_dirtied(inode, false);
}

static void f2fs_i_callback(struct rcu_head *head)
{
	struct inode *inode = container_of(head, struct inode, i_rcu);

	fscrypt_free_inode(inode);

	kmem_cache_free(f2fs_inode_cachep, F2FS_I(inode));
}

static void f2fs_destroy_inode(struct inode *inode)
{
	call_rcu(&inode->i_rcu, f2fs_i_callback);
}

static void destroy_percpu_info(struct f2fs_sb_info *sbi)
{
	percpu_counter_destroy(&sbi->alloc_valid_block_count);
	percpu_counter_destroy(&sbi->total_valid_inode_count);
}

static void destroy_device_list(struct f2fs_sb_info *sbi)
{
	int i;

	for (i = 0; i < sbi->s_ndevs; i++) {
		blkdev_put(FDEV(i).bdev, FMODE_EXCL);
#ifdef CONFIG_BLK_DEV_ZONED
		kvfree(FDEV(i).blkz_seq);
#endif
	}
	kvfree(sbi->devs);
<<<<<<< HEAD
}

static void f2fs_umount_end(struct super_block *sb, int flags)
{
	/*
	 * this is called at the end of umount(2). If there is an unclosed
	 * namespace, f2fs won't do put_super() which triggers fsck in the
	 * next boot.
	 */
	if ((flags & MNT_FORCE) || atomic_read(&sb->s_active) > 1) {
		/* to write the latest kbytes_written */
		if (!(sb->s_flags & MS_RDONLY)) {
			struct f2fs_sb_info *sbi = F2FS_SB(sb);
			struct cp_control cpc = {
				.reason = CP_UMOUNT,
			};
			mutex_lock(&sbi->gc_mutex);
			f2fs_write_checkpoint(F2FS_SB(sb), &cpc);
			mutex_unlock(&sbi->gc_mutex);
		}
	}
=======
>>>>>>> 34f21ff3
}

static void f2fs_put_super(struct super_block *sb)
{
	struct f2fs_sb_info *sbi = F2FS_SB(sb);
	int i;
	bool dropped;

	f2fs_quota_off_umount(sb);

	/* prevent remaining shrinker jobs */
	mutex_lock(&sbi->umount_mutex);

	/*
	 * We don't need to do checkpoint when superblock is clean.
	 * But, the previous checkpoint was not done by umount, it needs to do
	 * clean checkpoint again.
	 */
	if ((is_sbi_flag_set(sbi, SBI_IS_DIRTY) ||
			!is_set_ckpt_flags(sbi, CP_UMOUNT_FLAG))) {
		struct cp_control cpc = {
			.reason = CP_UMOUNT,
		};
		f2fs_write_checkpoint(sbi, &cpc);
	}

	/* be sure to wait for any on-going discard commands */
	dropped = f2fs_issue_discard_timeout(sbi);

	if ((f2fs_hw_support_discard(sbi) || f2fs_hw_should_discard(sbi)) &&
					!sbi->discard_blks && !dropped) {
		struct cp_control cpc = {
			.reason = CP_UMOUNT | CP_TRIMMED,
		};
		f2fs_write_checkpoint(sbi, &cpc);
	}

	/*
	 * normally superblock is clean, so we need to release this.
	 * In addition, EIO will skip do checkpoint, we need this as well.
	 */
	f2fs_release_ino_entry(sbi, true);

	f2fs_leave_shrinker(sbi);
	mutex_unlock(&sbi->umount_mutex);

	/* our cp_error case, we can wait for any writeback page */
	f2fs_flush_merged_writes(sbi);

	f2fs_wait_on_all_pages_writeback(sbi);

	f2fs_bug_on(sbi, sbi->fsync_node_num);

	iput(sbi->node_inode);
	sbi->node_inode = NULL;

	iput(sbi->meta_inode);
	sbi->meta_inode = NULL;

	/*
	 * iput() can update stat information, if f2fs_write_checkpoint()
	 * above failed with error.
	 */
	f2fs_destroy_stats(sbi);

	/* destroy f2fs internal modules */
	f2fs_destroy_node_manager(sbi);
	f2fs_destroy_segment_manager(sbi);

	kvfree(sbi->ckpt);

	f2fs_unregister_sysfs(sbi);

	sb->s_fs_info = NULL;
	if (sbi->s_chksum_driver)
		crypto_free_shash(sbi->s_chksum_driver);
	kvfree(sbi->raw_super);

	destroy_device_list(sbi);
	mempool_destroy(sbi->write_io_dummy);
#ifdef CONFIG_QUOTA
	for (i = 0; i < MAXQUOTAS; i++)
		kvfree(F2FS_OPTION(sbi).s_qf_names[i]);
#endif
	destroy_percpu_info(sbi);
	for (i = 0; i < NR_PAGE_TYPE; i++)
		kvfree(sbi->write_io[i]);
<<<<<<< HEAD
=======
#ifdef CONFIG_UNICODE
	utf8_unload(sbi->s_encoding);
#endif
>>>>>>> 34f21ff3
	kvfree(sbi);
}

int f2fs_sync_fs(struct super_block *sb, int sync)
{
	struct f2fs_sb_info *sbi = F2FS_SB(sb);
	int err = 0;

	if (unlikely(f2fs_cp_error(sbi)))
		return 0;
	if (unlikely(is_sbi_flag_set(sbi, SBI_CP_DISABLED)))
		return 0;

	trace_f2fs_sync_fs(sb, sync);

	if (unlikely(is_sbi_flag_set(sbi, SBI_POR_DOING)))
		return -EAGAIN;

	if (sync) {
		struct cp_control cpc;

		cpc.reason = __get_cp_reason(sbi);

		mutex_lock(&sbi->gc_mutex);
		err = f2fs_write_checkpoint(sbi, &cpc);
		mutex_unlock(&sbi->gc_mutex);
	}
	f2fs_trace_ios(NULL, 1);

	return err;
}

static int f2fs_freeze(struct super_block *sb)
{
	if (f2fs_readonly(sb))
		return 0;

	/* IO error happened before */
	if (unlikely(f2fs_cp_error(F2FS_SB(sb))))
		return -EIO;

	/* must be clean, since sync_filesystem() was already called */
	if (is_sbi_flag_set(F2FS_SB(sb), SBI_IS_DIRTY))
		return -EINVAL;
	return 0;
}

static int f2fs_unfreeze(struct super_block *sb)
{
	return 0;
}

#ifdef CONFIG_QUOTA
static int f2fs_statfs_project(struct super_block *sb,
				kprojid_t projid, struct kstatfs *buf)
{
	struct kqid qid;
	struct dquot *dquot;
	u64 limit;
	u64 curblock;

	qid = make_kqid_projid(projid);
	dquot = dqget(sb, qid);
	if (IS_ERR(dquot))
		return PTR_ERR(dquot);
	spin_lock(&dquot->dq_dqb_lock);

	limit = 0;
	if (dquot->dq_dqb.dqb_bsoftlimit)
		limit = dquot->dq_dqb.dqb_bsoftlimit;
	if (dquot->dq_dqb.dqb_bhardlimit &&
			(!limit || dquot->dq_dqb.dqb_bhardlimit < limit))
		limit = dquot->dq_dqb.dqb_bhardlimit;

	if (limit && buf->f_blocks > limit) {
		curblock = dquot->dq_dqb.dqb_curspace >> sb->s_blocksize_bits;
		buf->f_blocks = limit;
		buf->f_bfree = buf->f_bavail =
			(buf->f_blocks > curblock) ?
			 (buf->f_blocks - curblock) : 0;
	}

	limit = 0;
	if (dquot->dq_dqb.dqb_isoftlimit)
		limit = dquot->dq_dqb.dqb_isoftlimit;
	if (dquot->dq_dqb.dqb_ihardlimit &&
			(!limit || dquot->dq_dqb.dqb_ihardlimit < limit))
		limit = dquot->dq_dqb.dqb_ihardlimit;

	if (limit && buf->f_files > limit) {
		buf->f_files = limit;
		buf->f_ffree =
			(buf->f_files > dquot->dq_dqb.dqb_curinodes) ?
			 (buf->f_files - dquot->dq_dqb.dqb_curinodes) : 0;
	}

	spin_unlock(&dquot->dq_dqb_lock);
	dqput(dquot);
	return 0;
}
#endif

static int f2fs_statfs(struct dentry *dentry, struct kstatfs *buf)
{
	struct super_block *sb = dentry->d_sb;
	struct f2fs_sb_info *sbi = F2FS_SB(sb);
	u64 id = huge_encode_dev(sb->s_bdev->bd_dev);
	block_t total_count, user_block_count, start_count;
	u64 avail_node_count;

	total_count = le64_to_cpu(sbi->raw_super->block_count);
	user_block_count = sbi->user_block_count;
	start_count = le32_to_cpu(sbi->raw_super->segment0_blkaddr);
	buf->f_type = F2FS_SUPER_MAGIC;
	buf->f_bsize = sbi->blocksize;

	buf->f_blocks = total_count - start_count;
	buf->f_bfree = user_block_count - valid_user_blocks(sbi) -
						sbi->current_reserved_blocks;

	spin_lock(&sbi->stat_lock);
	if (unlikely(buf->f_bfree <= sbi->unusable_block_count))
		buf->f_bfree = 0;
	else
		buf->f_bfree -= sbi->unusable_block_count;
	spin_unlock(&sbi->stat_lock);

	if (buf->f_bfree > F2FS_OPTION(sbi).root_reserved_blocks)
		buf->f_bavail = buf->f_bfree -
				F2FS_OPTION(sbi).root_reserved_blocks;
	else
		buf->f_bavail = 0;

	avail_node_count = sbi->total_node_count - F2FS_RESERVED_NODE_NUM;

	if (avail_node_count > user_block_count) {
		buf->f_files = user_block_count;
		buf->f_ffree = buf->f_bavail;
	} else {
		buf->f_files = avail_node_count;
		buf->f_ffree = min(avail_node_count - valid_node_count(sbi),
					buf->f_bavail);
	}

	buf->f_namelen = F2FS_NAME_LEN;
	buf->f_fsid.val[0] = (u32)id;
	buf->f_fsid.val[1] = (u32)(id >> 32);

#ifdef CONFIG_QUOTA
	if (is_inode_flag_set(dentry->d_inode, FI_PROJ_INHERIT) &&
			sb_has_quota_limits_enabled(sb, PRJQUOTA)) {
		f2fs_statfs_project(sb, F2FS_I(dentry->d_inode)->i_projid, buf);
	}
#endif
	return 0;
}

static inline void f2fs_show_quota_options(struct seq_file *seq,
					   struct super_block *sb)
{
#ifdef CONFIG_QUOTA
	struct f2fs_sb_info *sbi = F2FS_SB(sb);

	if (F2FS_OPTION(sbi).s_jquota_fmt) {
		char *fmtname = "";

		switch (F2FS_OPTION(sbi).s_jquota_fmt) {
		case QFMT_VFS_OLD:
			fmtname = "vfsold";
			break;
		case QFMT_VFS_V0:
			fmtname = "vfsv0";
			break;
		case QFMT_VFS_V1:
			fmtname = "vfsv1";
			break;
		}
		seq_printf(seq, ",jqfmt=%s", fmtname);
	}

	if (F2FS_OPTION(sbi).s_qf_names[USRQUOTA])
		seq_show_option(seq, "usrjquota",
			F2FS_OPTION(sbi).s_qf_names[USRQUOTA]);

	if (F2FS_OPTION(sbi).s_qf_names[GRPQUOTA])
		seq_show_option(seq, "grpjquota",
			F2FS_OPTION(sbi).s_qf_names[GRPQUOTA]);

	if (F2FS_OPTION(sbi).s_qf_names[PRJQUOTA])
		seq_show_option(seq, "prjjquota",
			F2FS_OPTION(sbi).s_qf_names[PRJQUOTA]);
#endif
}

static int f2fs_show_options(struct seq_file *seq, struct dentry *root)
{
	struct f2fs_sb_info *sbi = F2FS_SB(root->d_sb);

	if (!f2fs_readonly(sbi->sb) && test_opt(sbi, BG_GC)) {
		if (test_opt(sbi, FORCE_FG_GC))
			seq_printf(seq, ",background_gc=%s", "sync");
		else
			seq_printf(seq, ",background_gc=%s", "on");
	} else {
		seq_printf(seq, ",background_gc=%s", "off");
	}
	if (test_opt(sbi, DISABLE_ROLL_FORWARD))
		seq_puts(seq, ",disable_roll_forward");
	if (test_opt(sbi, DISCARD))
		seq_puts(seq, ",discard");
	else
		seq_puts(seq, ",nodiscard");
	if (test_opt(sbi, NOHEAP))
		seq_puts(seq, ",no_heap");
	else
		seq_puts(seq, ",heap");
#ifdef CONFIG_F2FS_FS_XATTR
	if (test_opt(sbi, XATTR_USER))
		seq_puts(seq, ",user_xattr");
	else
		seq_puts(seq, ",nouser_xattr");
	if (test_opt(sbi, INLINE_XATTR))
		seq_puts(seq, ",inline_xattr");
	else
		seq_puts(seq, ",noinline_xattr");
	if (test_opt(sbi, INLINE_XATTR_SIZE))
		seq_printf(seq, ",inline_xattr_size=%u",
					F2FS_OPTION(sbi).inline_xattr_size);
#endif
#ifdef CONFIG_F2FS_FS_POSIX_ACL
	if (test_opt(sbi, POSIX_ACL))
		seq_puts(seq, ",acl");
	else
		seq_puts(seq, ",noacl");
#endif
	if (test_opt(sbi, DISABLE_EXT_IDENTIFY))
		seq_puts(seq, ",disable_ext_identify");
	if (test_opt(sbi, INLINE_DATA))
		seq_puts(seq, ",inline_data");
	else
		seq_puts(seq, ",noinline_data");
	if (test_opt(sbi, INLINE_DENTRY))
		seq_puts(seq, ",inline_dentry");
	else
		seq_puts(seq, ",noinline_dentry");
	if (!f2fs_readonly(sbi->sb) && test_opt(sbi, FLUSH_MERGE))
		seq_puts(seq, ",flush_merge");
	if (test_opt(sbi, NOBARRIER))
		seq_puts(seq, ",nobarrier");
	if (test_opt(sbi, FASTBOOT))
		seq_puts(seq, ",fastboot");
	if (test_opt(sbi, EXTENT_CACHE))
		seq_puts(seq, ",extent_cache");
	else
		seq_puts(seq, ",noextent_cache");
	if (test_opt(sbi, DATA_FLUSH))
		seq_puts(seq, ",data_flush");

	seq_puts(seq, ",mode=");
	if (test_opt(sbi, ADAPTIVE))
		seq_puts(seq, "adaptive");
	else if (test_opt(sbi, LFS))
		seq_puts(seq, "lfs");
	seq_printf(seq, ",active_logs=%u", F2FS_OPTION(sbi).active_logs);
	if (test_opt(sbi, RESERVE_ROOT))
		seq_printf(seq, ",reserve_root=%u,resuid=%u,resgid=%u",
				F2FS_OPTION(sbi).root_reserved_blocks,
				from_kuid_munged(&init_user_ns,
					F2FS_OPTION(sbi).s_resuid),
				from_kgid_munged(&init_user_ns,
					F2FS_OPTION(sbi).s_resgid));
	if (F2FS_IO_SIZE_BITS(sbi))
		seq_printf(seq, ",io_bits=%u",
				F2FS_OPTION(sbi).write_io_size_bits);
#ifdef CONFIG_F2FS_FAULT_INJECTION
	if (test_opt(sbi, FAULT_INJECTION)) {
		seq_printf(seq, ",fault_injection=%u",
				F2FS_OPTION(sbi).fault_info.inject_rate);
		seq_printf(seq, ",fault_type=%u",
				F2FS_OPTION(sbi).fault_info.inject_type);
	}
#endif
#ifdef CONFIG_QUOTA
	if (test_opt(sbi, QUOTA))
		seq_puts(seq, ",quota");
	if (test_opt(sbi, USRQUOTA))
		seq_puts(seq, ",usrquota");
	if (test_opt(sbi, GRPQUOTA))
		seq_puts(seq, ",grpquota");
	if (test_opt(sbi, PRJQUOTA))
		seq_puts(seq, ",prjquota");
#endif
	f2fs_show_quota_options(seq, sbi->sb);
	if (F2FS_OPTION(sbi).whint_mode == WHINT_MODE_USER)
		seq_printf(seq, ",whint_mode=%s", "user-based");
	else if (F2FS_OPTION(sbi).whint_mode == WHINT_MODE_FS)
		seq_printf(seq, ",whint_mode=%s", "fs-based");
#ifdef CONFIG_FS_ENCRYPTION
	if (F2FS_OPTION(sbi).test_dummy_encryption)
		seq_puts(seq, ",test_dummy_encryption");
#endif

	if (F2FS_OPTION(sbi).alloc_mode == ALLOC_MODE_DEFAULT)
		seq_printf(seq, ",alloc_mode=%s", "default");
	else if (F2FS_OPTION(sbi).alloc_mode == ALLOC_MODE_REUSE)
		seq_printf(seq, ",alloc_mode=%s", "reuse");

	if (test_opt(sbi, DISABLE_CHECKPOINT))
		seq_printf(seq, ",checkpoint=disable:%u",
				F2FS_OPTION(sbi).unusable_cap);
	if (F2FS_OPTION(sbi).fsync_mode == FSYNC_MODE_POSIX)
		seq_printf(seq, ",fsync_mode=%s", "posix");
	else if (F2FS_OPTION(sbi).fsync_mode == FSYNC_MODE_STRICT)
		seq_printf(seq, ",fsync_mode=%s", "strict");
	else if (F2FS_OPTION(sbi).fsync_mode == FSYNC_MODE_NOBARRIER)
		seq_printf(seq, ",fsync_mode=%s", "nobarrier");
	return 0;
}

static void default_options(struct f2fs_sb_info *sbi)
{
	/* init some FS parameters */
	F2FS_OPTION(sbi).active_logs = NR_CURSEG_TYPE;
	F2FS_OPTION(sbi).inline_xattr_size = DEFAULT_INLINE_XATTR_ADDRS;
	F2FS_OPTION(sbi).whint_mode = WHINT_MODE_OFF;
	F2FS_OPTION(sbi).alloc_mode = ALLOC_MODE_DEFAULT;
	F2FS_OPTION(sbi).fsync_mode = FSYNC_MODE_POSIX;
	F2FS_OPTION(sbi).test_dummy_encryption = false;
	F2FS_OPTION(sbi).s_resuid = make_kuid(&init_user_ns, F2FS_DEF_RESUID);
	F2FS_OPTION(sbi).s_resgid = make_kgid(&init_user_ns, F2FS_DEF_RESGID);

	set_opt(sbi, BG_GC);
	set_opt(sbi, INLINE_XATTR);
	set_opt(sbi, INLINE_DATA);
	set_opt(sbi, INLINE_DENTRY);
	set_opt(sbi, EXTENT_CACHE);
	set_opt(sbi, NOHEAP);
	clear_opt(sbi, DISABLE_CHECKPOINT);
	F2FS_OPTION(sbi).unusable_cap = 0;
	sbi->sb->s_flags |= SB_LAZYTIME;
	set_opt(sbi, FLUSH_MERGE);
	set_opt(sbi, DISCARD);
	if (f2fs_sb_has_blkzoned(sbi))
		set_opt_mode(sbi, F2FS_MOUNT_LFS);
	else
		set_opt_mode(sbi, F2FS_MOUNT_ADAPTIVE);

#ifdef CONFIG_F2FS_FS_XATTR
	set_opt(sbi, XATTR_USER);
#endif
#ifdef CONFIG_F2FS_FS_POSIX_ACL
	set_opt(sbi, POSIX_ACL);
#endif

	f2fs_build_fault_attr(sbi, 0, 0);
}

#ifdef CONFIG_QUOTA
static int f2fs_enable_quotas(struct super_block *sb);
#endif

static int f2fs_disable_checkpoint(struct f2fs_sb_info *sbi)
{
	unsigned int s_flags = sbi->sb->s_flags;
	struct cp_control cpc;
	int err = 0;
	int ret;
	block_t unusable;

	if (s_flags & SB_RDONLY) {
		f2fs_err(sbi, "checkpoint=disable on readonly fs");
		return -EINVAL;
	}
	sbi->sb->s_flags |= SB_ACTIVE;

	f2fs_update_time(sbi, DISABLE_TIME);

	while (!f2fs_time_over(sbi, DISABLE_TIME)) {
		mutex_lock(&sbi->gc_mutex);
		err = f2fs_gc(sbi, true, false, NULL_SEGNO);
		if (err == -ENODATA) {
			err = 0;
			break;
		}
		if (err && err != -EAGAIN)
			break;
	}

	ret = sync_filesystem(sbi->sb);
	if (ret || err) {
		err = ret ? ret: err;
		goto restore_flag;
	}

	unusable = f2fs_get_unusable_blocks(sbi);
	if (f2fs_disable_cp_again(sbi, unusable)) {
		err = -EAGAIN;
		goto restore_flag;
	}

	mutex_lock(&sbi->gc_mutex);
	cpc.reason = CP_PAUSE;
	set_sbi_flag(sbi, SBI_CP_DISABLED);
	err = f2fs_write_checkpoint(sbi, &cpc);
	if (err)
		goto out_unlock;

	spin_lock(&sbi->stat_lock);
	sbi->unusable_block_count = unusable;
	spin_unlock(&sbi->stat_lock);

out_unlock:
	mutex_unlock(&sbi->gc_mutex);
restore_flag:
	sbi->sb->s_flags = s_flags;	/* Restore MS_RDONLY status */
	return err;
}

static void f2fs_enable_checkpoint(struct f2fs_sb_info *sbi)
{
	mutex_lock(&sbi->gc_mutex);
	f2fs_dirty_to_prefree(sbi);

	clear_sbi_flag(sbi, SBI_CP_DISABLED);
	set_sbi_flag(sbi, SBI_IS_DIRTY);
	mutex_unlock(&sbi->gc_mutex);

	f2fs_sync_fs(sbi->sb, 1);
}

static int f2fs_remount(struct super_block *sb, int *flags, char *data)
{
	struct f2fs_sb_info *sbi = F2FS_SB(sb);
	struct f2fs_mount_info org_mount_opt;
	unsigned long old_sb_flags;
	int err;
	bool need_restart_gc = false;
	bool need_stop_gc = false;
	bool no_extent_cache = !test_opt(sbi, EXTENT_CACHE);
	bool disable_checkpoint = test_opt(sbi, DISABLE_CHECKPOINT);
<<<<<<< HEAD
=======
	bool no_io_align = !F2FS_IO_ALIGNED(sbi);
>>>>>>> 34f21ff3
	bool checkpoint_changed;
#ifdef CONFIG_QUOTA
	int i, j;
#endif

	/*
	 * Save the old mount options in case we
	 * need to restore them.
	 */
	org_mount_opt = sbi->mount_opt;
	old_sb_flags = sb->s_flags;

#ifdef CONFIG_QUOTA
	org_mount_opt.s_jquota_fmt = F2FS_OPTION(sbi).s_jquota_fmt;
	for (i = 0; i < MAXQUOTAS; i++) {
		if (F2FS_OPTION(sbi).s_qf_names[i]) {
			org_mount_opt.s_qf_names[i] =
				kstrdup(F2FS_OPTION(sbi).s_qf_names[i],
				GFP_KERNEL);
			if (!org_mount_opt.s_qf_names[i]) {
				for (j = 0; j < i; j++)
					kvfree(org_mount_opt.s_qf_names[j]);
				return -ENOMEM;
			}
		} else {
			org_mount_opt.s_qf_names[i] = NULL;
		}
	}
#endif

	/* recover superblocks we couldn't write due to previous RO mount */
	if (!(*flags & SB_RDONLY) && is_sbi_flag_set(sbi, SBI_NEED_SB_WRITE)) {
		err = f2fs_commit_super(sbi, false);
		f2fs_info(sbi, "Try to recover all the superblocks, ret: %d",
			  err);
		if (!err)
			clear_sbi_flag(sbi, SBI_NEED_SB_WRITE);
	}

	default_options(sbi);

	/* parse mount options */
	err = parse_options(sb, data);
	if (err)
		goto restore_opts;
	checkpoint_changed =
			disable_checkpoint != test_opt(sbi, DISABLE_CHECKPOINT);

	/*
	 * Previous and new state of filesystem is RO,
	 * so skip checking GC and FLUSH_MERGE conditions.
	 */
	if (f2fs_readonly(sb) && (*flags & SB_RDONLY))
		goto skip;

#ifdef CONFIG_QUOTA
	if (!f2fs_readonly(sb) && (*flags & SB_RDONLY)) {
		err = dquot_suspend(sb, -1);
		if (err < 0)
			goto restore_opts;
	} else if (f2fs_readonly(sb) && !(*flags & SB_RDONLY)) {
		/* dquot_resume needs RW */
		sb->s_flags &= ~SB_RDONLY;
		if (sb_any_quota_suspended(sb)) {
			dquot_resume(sb, -1);
		} else if (f2fs_sb_has_quota_ino(sbi)) {
			err = f2fs_enable_quotas(sb);
			if (err)
				goto restore_opts;
		}
	}
#endif
	/* disallow enable/disable extent_cache dynamically */
	if (no_extent_cache == !!test_opt(sbi, EXTENT_CACHE)) {
		err = -EINVAL;
		f2fs_warn(sbi, "switch extent_cache option is not allowed");
		goto restore_opts;
	}

<<<<<<< HEAD
=======
	if (no_io_align == !!F2FS_IO_ALIGNED(sbi)) {
		err = -EINVAL;
		f2fs_warn(sbi, "switch io_bits option is not allowed");
		goto restore_opts;
	}

>>>>>>> 34f21ff3
	if ((*flags & SB_RDONLY) && test_opt(sbi, DISABLE_CHECKPOINT)) {
		err = -EINVAL;
		f2fs_warn(sbi, "disabling checkpoint not compatible with read-only");
		goto restore_opts;
	}

	/*
	 * We stop the GC thread if FS is mounted as RO
	 * or if background_gc = off is passed in mount
	 * option. Also sync the filesystem.
	 */
	if ((*flags & SB_RDONLY) || !test_opt(sbi, BG_GC)) {
		if (sbi->gc_thread) {
			f2fs_stop_gc_thread(sbi);
			need_restart_gc = true;
		}
	} else if (!sbi->gc_thread) {
		err = f2fs_start_gc_thread(sbi);
		if (err)
			goto restore_opts;
		need_stop_gc = true;
	}

	if (*flags & SB_RDONLY ||
		F2FS_OPTION(sbi).whint_mode != org_mount_opt.whint_mode) {
		writeback_inodes_sb(sb, WB_REASON_SYNC);
		sync_inodes_sb(sb);

		set_sbi_flag(sbi, SBI_IS_DIRTY);
		set_sbi_flag(sbi, SBI_IS_CLOSE);
		f2fs_sync_fs(sb, 1);
		clear_sbi_flag(sbi, SBI_IS_CLOSE);
	}

	if (checkpoint_changed) {
		if (test_opt(sbi, DISABLE_CHECKPOINT)) {
			err = f2fs_disable_checkpoint(sbi);
			if (err)
				goto restore_gc;
		} else {
			f2fs_enable_checkpoint(sbi);
		}
	}

	/*
	 * We stop issue flush thread if FS is mounted as RO
	 * or if flush_merge is not passed in mount option.
	 */
	if ((*flags & SB_RDONLY) || !test_opt(sbi, FLUSH_MERGE)) {
		clear_opt(sbi, FLUSH_MERGE);
		f2fs_destroy_flush_cmd_control(sbi, false);
	} else {
		err = f2fs_create_flush_cmd_control(sbi);
		if (err)
			goto restore_gc;
	}
skip:
#ifdef CONFIG_QUOTA
	/* Release old quota file names */
	for (i = 0; i < MAXQUOTAS; i++)
		kvfree(org_mount_opt.s_qf_names[i]);
#endif
	/* Update the POSIXACL Flag */
	sb->s_flags = (sb->s_flags & ~SB_POSIXACL) |
		(test_opt(sbi, POSIX_ACL) ? SB_POSIXACL : 0);

	limit_reserve_root(sbi);
	*flags = (*flags & ~SB_LAZYTIME) | (sb->s_flags & SB_LAZYTIME);
	return 0;
restore_gc:
	if (need_restart_gc) {
		if (f2fs_start_gc_thread(sbi))
			f2fs_warn(sbi, "background gc thread has stopped");
	} else if (need_stop_gc) {
		f2fs_stop_gc_thread(sbi);
	}
restore_opts:
#ifdef CONFIG_QUOTA
	F2FS_OPTION(sbi).s_jquota_fmt = org_mount_opt.s_jquota_fmt;
	for (i = 0; i < MAXQUOTAS; i++) {
		kvfree(F2FS_OPTION(sbi).s_qf_names[i]);
		F2FS_OPTION(sbi).s_qf_names[i] = org_mount_opt.s_qf_names[i];
	}
#endif
	sbi->mount_opt = org_mount_opt;
	sb->s_flags = old_sb_flags;
	return err;
}

#ifdef CONFIG_QUOTA
/* Read data from quotafile */
static ssize_t f2fs_quota_read(struct super_block *sb, int type, char *data,
			       size_t len, loff_t off)
{
	struct inode *inode = sb_dqopt(sb)->files[type];
	struct address_space *mapping = inode->i_mapping;
	block_t blkidx = F2FS_BYTES_TO_BLK(off);
	int offset = off & (sb->s_blocksize - 1);
	int tocopy;
	size_t toread;
	loff_t i_size = i_size_read(inode);
	struct page *page;
	char *kaddr;

	if (off > i_size)
		return 0;

	if (off + len > i_size)
		len = i_size - off;
	toread = len;
	while (toread > 0) {
		tocopy = min_t(unsigned long, sb->s_blocksize - offset, toread);
repeat:
		page = read_cache_page_gfp(mapping, blkidx, GFP_NOFS);
		if (IS_ERR(page)) {
			if (PTR_ERR(page) == -ENOMEM) {
				congestion_wait(BLK_RW_ASYNC, HZ/50);
				goto repeat;
			}
			set_sbi_flag(F2FS_SB(sb), SBI_QUOTA_NEED_REPAIR);
			return PTR_ERR(page);
		}

		lock_page(page);

		if (unlikely(page->mapping != mapping)) {
			f2fs_put_page(page, 1);
			goto repeat;
		}
		if (unlikely(!PageUptodate(page))) {
			f2fs_put_page(page, 1);
			set_sbi_flag(F2FS_SB(sb), SBI_QUOTA_NEED_REPAIR);
			return -EIO;
		}

		kaddr = kmap_atomic(page);
		memcpy(data, kaddr + offset, tocopy);
		kunmap_atomic(kaddr);
		f2fs_put_page(page, 1);

		offset = 0;
		toread -= tocopy;
		data += tocopy;
		blkidx++;
	}
	return len;
}

/* Write to quotafile */
static ssize_t f2fs_quota_write(struct super_block *sb, int type,
				const char *data, size_t len, loff_t off)
{
	struct inode *inode = sb_dqopt(sb)->files[type];
	struct address_space *mapping = inode->i_mapping;
	const struct address_space_operations *a_ops = mapping->a_ops;
	int offset = off & (sb->s_blocksize - 1);
	size_t towrite = len;
	struct page *page;
	char *kaddr;
	int err = 0;
	int tocopy;

	while (towrite > 0) {
		tocopy = min_t(unsigned long, sb->s_blocksize - offset,
								towrite);
retry:
		err = a_ops->write_begin(NULL, mapping, off, tocopy, 0,
							&page, NULL);
		if (unlikely(err)) {
			if (err == -ENOMEM) {
				congestion_wait(BLK_RW_ASYNC, HZ/50);
				goto retry;
			}
			set_sbi_flag(F2FS_SB(sb), SBI_QUOTA_NEED_REPAIR);
			break;
		}

		kaddr = kmap_atomic(page);
		memcpy(kaddr + offset, data, tocopy);
		kunmap_atomic(kaddr);
		flush_dcache_page(page);

		a_ops->write_end(NULL, mapping, off, tocopy, tocopy,
						page, NULL);
		offset = 0;
		towrite -= tocopy;
		off += tocopy;
		data += tocopy;
		cond_resched();
	}

	if (len == towrite)
		return err;
	inode->i_mtime = inode->i_ctime = current_time(inode);
	f2fs_mark_inode_dirty_sync(inode, false);
	return len - towrite;
}

static struct dquot **f2fs_get_dquots(struct inode *inode)
{
	return F2FS_I(inode)->i_dquot;
}

static qsize_t *f2fs_get_reserved_space(struct inode *inode)
{
	return &F2FS_I(inode)->i_reserved_quota;
}

static int f2fs_quota_on_mount(struct f2fs_sb_info *sbi, int type)
{
	if (is_set_ckpt_flags(sbi, CP_QUOTA_NEED_FSCK_FLAG)) {
		f2fs_err(sbi, "quota sysfile may be corrupted, skip loading it");
		return 0;
	}

	return dquot_quota_on_mount(sbi->sb, F2FS_OPTION(sbi).s_qf_names[type],
					F2FS_OPTION(sbi).s_jquota_fmt, type);
}

int f2fs_enable_quota_files(struct f2fs_sb_info *sbi, bool rdonly)
{
	int enabled = 0;
	int i, err;

	if (f2fs_sb_has_quota_ino(sbi) && rdonly) {
		err = f2fs_enable_quotas(sbi->sb);
		if (err) {
			f2fs_err(sbi, "Cannot turn on quota_ino: %d", err);
			return 0;
		}
		return 1;
	}

	for (i = 0; i < MAXQUOTAS; i++) {
		if (F2FS_OPTION(sbi).s_qf_names[i]) {
			err = f2fs_quota_on_mount(sbi, i);
			if (!err) {
				enabled = 1;
				continue;
			}
			f2fs_err(sbi, "Cannot turn on quotas: %d on %d",
				 err, i);
		}
	}
	return enabled;
}

static int f2fs_quota_enable(struct super_block *sb, int type, int format_id,
			     unsigned int flags)
{
	struct inode *qf_inode;
	unsigned long qf_inum;
	int err;

	BUG_ON(!f2fs_sb_has_quota_ino(F2FS_SB(sb)));

	qf_inum = f2fs_qf_ino(sb, type);
	if (!qf_inum)
		return -EPERM;

	qf_inode = f2fs_iget(sb, qf_inum);
	if (IS_ERR(qf_inode)) {
		f2fs_err(F2FS_SB(sb), "Bad quota inode %u:%lu", type, qf_inum);
		return PTR_ERR(qf_inode);
	}

	/* Don't account quota for quota files to avoid recursion */
	qf_inode->i_flags |= S_NOQUOTA;
	err = dquot_enable(qf_inode, type, format_id, flags);
	iput(qf_inode);
	return err;
}

static int f2fs_enable_quotas(struct super_block *sb)
{
	struct f2fs_sb_info *sbi = F2FS_SB(sb);
	int type, err = 0;
	unsigned long qf_inum;
	bool quota_mopt[MAXQUOTAS] = {
		test_opt(sbi, USRQUOTA),
		test_opt(sbi, GRPQUOTA),
		test_opt(sbi, PRJQUOTA),
	};

	if (is_set_ckpt_flags(F2FS_SB(sb), CP_QUOTA_NEED_FSCK_FLAG)) {
		f2fs_err(sbi, "quota file may be corrupted, skip loading it");
		return 0;
	}

	sb_dqopt(sb)->flags |= DQUOT_QUOTA_SYS_FILE;

	for (type = 0; type < MAXQUOTAS; type++) {
		qf_inum = f2fs_qf_ino(sb, type);
		if (qf_inum) {
			err = f2fs_quota_enable(sb, type, QFMT_VFS_V1,
				DQUOT_USAGE_ENABLED |
				(quota_mopt[type] ? DQUOT_LIMITS_ENABLED : 0));
			if (err) {
				f2fs_err(sbi, "Failed to enable quota tracking (type=%d, err=%d). Please run fsck to fix.",
					 type, err);
				for (type--; type >= 0; type--)
					dquot_quota_off(sb, type);
				set_sbi_flag(F2FS_SB(sb),
						SBI_QUOTA_NEED_REPAIR);
				return err;
			}
		}
	}
	return 0;
}

int f2fs_quota_sync(struct super_block *sb, int type)
{
	struct f2fs_sb_info *sbi = F2FS_SB(sb);
	struct quota_info *dqopt = sb_dqopt(sb);
	int cnt;
	int ret;

	/*
	 * do_quotactl
	 *  f2fs_quota_sync
	 *  down_read(quota_sem)
	 *  dquot_writeback_dquots()
	 *  f2fs_dquot_commit
	 *                            block_operation
	 *                            down_read(quota_sem)
	 */
	f2fs_lock_op(sbi);

	down_read(&sbi->quota_sem);
	ret = dquot_writeback_dquots(sb, type);
	if (ret)
		goto out;

	/*
	 * Now when everything is written we can discard the pagecache so
	 * that userspace sees the changes.
	 */
	for (cnt = 0; cnt < MAXQUOTAS; cnt++) {
		struct address_space *mapping;

		if (type != -1 && cnt != type)
			continue;
		if (!sb_has_quota_active(sb, cnt))
			continue;

		mapping = dqopt->files[cnt]->i_mapping;

		ret = filemap_fdatawrite(mapping);
		if (ret)
			goto out;

		/* if we are using journalled quota */
		if (is_journalled_quota(sbi))
			continue;

		ret = filemap_fdatawait(mapping);
		if (ret)
			set_sbi_flag(F2FS_SB(sb), SBI_QUOTA_NEED_REPAIR);

		inode_lock(dqopt->files[cnt]);
		truncate_inode_pages(&dqopt->files[cnt]->i_data, 0);
		inode_unlock(dqopt->files[cnt]);
	}
out:
	if (ret)
		set_sbi_flag(F2FS_SB(sb), SBI_QUOTA_NEED_REPAIR);
	up_read(&sbi->quota_sem);
	f2fs_unlock_op(sbi);
	return ret;
}

static int f2fs_quota_on(struct super_block *sb, int type, int format_id,
							const struct path *path)
{
	struct inode *inode;
	int err;

	/* if quota sysfile exists, deny enabling quota with specific file */
	if (f2fs_sb_has_quota_ino(F2FS_SB(sb))) {
		f2fs_err(F2FS_SB(sb), "quota sysfile already exists");
		return -EBUSY;
	}

	err = f2fs_quota_sync(sb, type);
	if (err)
		return err;

	err = dquot_quota_on(sb, type, format_id, path);
	if (err)
		return err;

	inode = d_inode(path->dentry);

	inode_lock(inode);
	F2FS_I(inode)->i_flags |= F2FS_NOATIME_FL | F2FS_IMMUTABLE_FL;
	f2fs_set_inode_flags(inode);
	inode_unlock(inode);
	f2fs_mark_inode_dirty_sync(inode, false);

	return 0;
}

static int __f2fs_quota_off(struct super_block *sb, int type)
{
	struct inode *inode = sb_dqopt(sb)->files[type];
	int err;

	if (!inode || !igrab(inode))
		return dquot_quota_off(sb, type);

	err = f2fs_quota_sync(sb, type);
	if (err)
		goto out_put;

	err = dquot_quota_off(sb, type);
	if (err || f2fs_sb_has_quota_ino(F2FS_SB(sb)))
		goto out_put;

	inode_lock(inode);
	F2FS_I(inode)->i_flags &= ~(F2FS_NOATIME_FL | F2FS_IMMUTABLE_FL);
	f2fs_set_inode_flags(inode);
	inode_unlock(inode);
	f2fs_mark_inode_dirty_sync(inode, false);
out_put:
	iput(inode);
	return err;
}

static int f2fs_quota_off(struct super_block *sb, int type)
{
	struct f2fs_sb_info *sbi = F2FS_SB(sb);
	int err;

	err = __f2fs_quota_off(sb, type);

	/*
	 * quotactl can shutdown journalled quota, result in inconsistence
	 * between quota record and fs data by following updates, tag the
	 * flag to let fsck be aware of it.
	 */
	if (is_journalled_quota(sbi))
		set_sbi_flag(sbi, SBI_QUOTA_NEED_REPAIR);
	return err;
}

void f2fs_quota_off_umount(struct super_block *sb)
{
	int type;
	int err;

	for (type = 0; type < MAXQUOTAS; type++) {
		err = __f2fs_quota_off(sb, type);
		if (err) {
			int ret = dquot_quota_off(sb, type);

			f2fs_err(F2FS_SB(sb), "Fail to turn off disk quota (type: %d, err: %d, ret:%d), Please run fsck to fix it.",
				 type, err, ret);
			set_sbi_flag(F2FS_SB(sb), SBI_QUOTA_NEED_REPAIR);
		}
	}
	/*
	 * In case of checkpoint=disable, we must flush quota blocks.
	 * This can cause NULL exception for node_inode in end_io, since
	 * put_super already dropped it.
	 */
	sync_filesystem(sb);
}

static void f2fs_truncate_quota_inode_pages(struct super_block *sb)
{
	struct quota_info *dqopt = sb_dqopt(sb);
	int type;

	for (type = 0; type < MAXQUOTAS; type++) {
		if (!dqopt->files[type])
			continue;
		f2fs_inode_synced(dqopt->files[type]);
	}
}

static int f2fs_dquot_commit(struct dquot *dquot)
{
	struct f2fs_sb_info *sbi = F2FS_SB(dquot->dq_sb);
	int ret;

	down_read(&sbi->quota_sem);
	ret = dquot_commit(dquot);
	if (ret < 0)
		set_sbi_flag(sbi, SBI_QUOTA_NEED_REPAIR);
	up_read(&sbi->quota_sem);
	return ret;
}

static int f2fs_dquot_acquire(struct dquot *dquot)
{
	struct f2fs_sb_info *sbi = F2FS_SB(dquot->dq_sb);
	int ret;

	down_read(&sbi->quota_sem);
	ret = dquot_acquire(dquot);
	if (ret < 0)
		set_sbi_flag(sbi, SBI_QUOTA_NEED_REPAIR);
	up_read(&sbi->quota_sem);
	return ret;
}

static int f2fs_dquot_release(struct dquot *dquot)
{
	struct f2fs_sb_info *sbi = F2FS_SB(dquot->dq_sb);
	int ret;

	down_read(&sbi->quota_sem);
	ret = dquot_release(dquot);
	if (ret < 0)
		set_sbi_flag(sbi, SBI_QUOTA_NEED_REPAIR);
	up_read(&sbi->quota_sem);
	return ret;
}

static int f2fs_dquot_mark_dquot_dirty(struct dquot *dquot)
{
	struct super_block *sb = dquot->dq_sb;
	struct f2fs_sb_info *sbi = F2FS_SB(sb);
	int ret;

	down_read(&sbi->quota_sem);
	ret = dquot_mark_dquot_dirty(dquot);

	/* if we are using journalled quota */
	if (is_journalled_quota(sbi))
		set_sbi_flag(sbi, SBI_QUOTA_NEED_FLUSH);

	up_read(&sbi->quota_sem);
	return ret;
}

static int f2fs_dquot_commit_info(struct super_block *sb, int type)
{
	struct f2fs_sb_info *sbi = F2FS_SB(sb);
	int ret;

	down_read(&sbi->quota_sem);
	ret = dquot_commit_info(sb, type);
	if (ret < 0)
		set_sbi_flag(sbi, SBI_QUOTA_NEED_REPAIR);
	up_read(&sbi->quota_sem);
	return ret;
}

static int f2fs_get_projid(struct inode *inode, kprojid_t *projid)
{
	*projid = F2FS_I(inode)->i_projid;
	return 0;
}

static const struct dquot_operations f2fs_quota_operations = {
	.get_reserved_space = f2fs_get_reserved_space,
	.write_dquot	= f2fs_dquot_commit,
	.acquire_dquot	= f2fs_dquot_acquire,
	.release_dquot	= f2fs_dquot_release,
	.mark_dirty	= f2fs_dquot_mark_dquot_dirty,
	.write_info	= f2fs_dquot_commit_info,
	.alloc_dquot	= dquot_alloc,
	.destroy_dquot	= dquot_destroy,
	.get_projid	= f2fs_get_projid,
	.get_next_id	= dquot_get_next_id,
};

static const struct quotactl_ops f2fs_quotactl_ops = {
	.quota_on	= f2fs_quota_on,
	.quota_off	= f2fs_quota_off,
	.quota_sync	= f2fs_quota_sync,
	.get_state	= dquot_get_state,
	.set_info	= dquot_set_dqinfo,
	.get_dqblk	= dquot_get_dqblk,
	.set_dqblk	= dquot_set_dqblk,
	.get_nextdqblk	= dquot_get_next_dqblk,
};
#else
int f2fs_quota_sync(struct super_block *sb, int type)
{
	return 0;
}

void f2fs_quota_off_umount(struct super_block *sb)
{
}
#endif

static const struct super_operations f2fs_sops = {
	.alloc_inode	= f2fs_alloc_inode,
	.drop_inode	= f2fs_drop_inode,
	.destroy_inode	= f2fs_destroy_inode,
	.write_inode	= f2fs_write_inode,
	.dirty_inode	= f2fs_dirty_inode,
	.show_options	= f2fs_show_options,
#ifdef CONFIG_QUOTA
	.quota_read	= f2fs_quota_read,
	.quota_write	= f2fs_quota_write,
	.get_dquots	= f2fs_get_dquots,
#endif
	.evict_inode	= f2fs_evict_inode,
	.put_super	= f2fs_put_super,
	.umount_end	= f2fs_umount_end,
	.sync_fs	= f2fs_sync_fs,
	.freeze_fs	= f2fs_freeze,
	.unfreeze_fs	= f2fs_unfreeze,
	.statfs		= f2fs_statfs,
	.remount_fs	= f2fs_remount,
};

#ifdef CONFIG_FS_ENCRYPTION
static int f2fs_get_context(struct inode *inode, void *ctx, size_t len)
{
	return f2fs_getxattr(inode, F2FS_XATTR_INDEX_ENCRYPTION,
				F2FS_XATTR_NAME_ENCRYPTION_CONTEXT,
				ctx, len, NULL);
}

static int f2fs_set_context(struct inode *inode, const void *ctx, size_t len,
							void *fs_data)
{
	struct f2fs_sb_info *sbi = F2FS_I_SB(inode);

	/*
	 * Encrypting the root directory is not allowed because fsck
	 * expects lost+found directory to exist and remain unencrypted
	 * if LOST_FOUND feature is enabled.
	 *
	 */
	if (f2fs_sb_has_lost_found(sbi) &&
			inode->i_ino == F2FS_ROOT_INO(sbi))
		return -EPERM;

	return f2fs_setxattr(inode, F2FS_XATTR_INDEX_ENCRYPTION,
				F2FS_XATTR_NAME_ENCRYPTION_CONTEXT,
				ctx, len, fs_data, XATTR_CREATE);
}

static bool f2fs_dummy_context(struct inode *inode)
{
	return DUMMY_ENCRYPTION_ENABLED(F2FS_I_SB(inode));
}

static inline bool f2fs_is_encrypted(struct inode *inode)
{
	return f2fs_encrypted_file(inode);
}

static const struct fscrypt_operations f2fs_cryptops = {
	.key_prefix	= "f2fs:",
	.get_context	= f2fs_get_context,
	.set_context	= f2fs_set_context,
	.dummy_context	= f2fs_dummy_context,
	.empty_dir	= f2fs_empty_dir,
	.max_namelen	= F2FS_NAME_LEN,
	.is_encrypted	= f2fs_is_encrypted,
};
#endif

static struct inode *f2fs_nfs_get_inode(struct super_block *sb,
		u64 ino, u32 generation)
{
	struct f2fs_sb_info *sbi = F2FS_SB(sb);
	struct inode *inode;

	if (f2fs_check_nid_range(sbi, ino))
		return ERR_PTR(-ESTALE);

	/*
	 * f2fs_iget isn't quite right if the inode is currently unallocated!
	 * However f2fs_iget currently does appropriate checks to handle stale
	 * inodes so everything is OK.
	 */
	inode = f2fs_iget(sb, ino);
	if (IS_ERR(inode))
		return ERR_CAST(inode);
	if (unlikely(generation && inode->i_generation != generation)) {
		/* we didn't find the right inode.. */
		iput(inode);
		return ERR_PTR(-ESTALE);
	}
	return inode;
}

static struct dentry *f2fs_fh_to_dentry(struct super_block *sb, struct fid *fid,
		int fh_len, int fh_type)
{
	return generic_fh_to_dentry(sb, fid, fh_len, fh_type,
				    f2fs_nfs_get_inode);
}

static struct dentry *f2fs_fh_to_parent(struct super_block *sb, struct fid *fid,
		int fh_len, int fh_type)
{
	return generic_fh_to_parent(sb, fid, fh_len, fh_type,
				    f2fs_nfs_get_inode);
}

static const struct export_operations f2fs_export_ops = {
	.fh_to_dentry = f2fs_fh_to_dentry,
	.fh_to_parent = f2fs_fh_to_parent,
	.get_parent = f2fs_get_parent,
};

static loff_t max_file_blocks(void)
{
	loff_t result = 0;
	loff_t leaf_count = DEF_ADDRS_PER_BLOCK;

	/*
	 * note: previously, result is equal to (DEF_ADDRS_PER_INODE -
	 * DEFAULT_INLINE_XATTR_ADDRS), but now f2fs try to reserve more
	 * space in inode.i_addr, it will be more safe to reassign
	 * result as zero.
	 */

	/* two direct node blocks */
	result += (leaf_count * 2);

	/* two indirect node blocks */
	leaf_count *= NIDS_PER_BLOCK;
	result += (leaf_count * 2);

	/* one double indirect node block */
	leaf_count *= NIDS_PER_BLOCK;
	result += leaf_count;

	return result;
}

static int __f2fs_commit_super(struct buffer_head *bh,
			struct f2fs_super_block *super)
{
	lock_buffer(bh);
	if (super)
		memcpy(bh->b_data + F2FS_SUPER_OFFSET, super, sizeof(*super));
	set_buffer_dirty(bh);
	unlock_buffer(bh);

	/* it's rare case, we can do fua all the time */
	return __sync_dirty_buffer(bh, REQ_SYNC | REQ_PREFLUSH | REQ_FUA);
}

static inline bool sanity_check_area_boundary(struct f2fs_sb_info *sbi,
					struct buffer_head *bh)
{
	struct f2fs_super_block *raw_super = (struct f2fs_super_block *)
					(bh->b_data + F2FS_SUPER_OFFSET);
	struct super_block *sb = sbi->sb;
	u32 segment0_blkaddr = le32_to_cpu(raw_super->segment0_blkaddr);
	u32 cp_blkaddr = le32_to_cpu(raw_super->cp_blkaddr);
	u32 sit_blkaddr = le32_to_cpu(raw_super->sit_blkaddr);
	u32 nat_blkaddr = le32_to_cpu(raw_super->nat_blkaddr);
	u32 ssa_blkaddr = le32_to_cpu(raw_super->ssa_blkaddr);
	u32 main_blkaddr = le32_to_cpu(raw_super->main_blkaddr);
	u32 segment_count_ckpt = le32_to_cpu(raw_super->segment_count_ckpt);
	u32 segment_count_sit = le32_to_cpu(raw_super->segment_count_sit);
	u32 segment_count_nat = le32_to_cpu(raw_super->segment_count_nat);
	u32 segment_count_ssa = le32_to_cpu(raw_super->segment_count_ssa);
	u32 segment_count_main = le32_to_cpu(raw_super->segment_count_main);
	u32 segment_count = le32_to_cpu(raw_super->segment_count);
	u32 log_blocks_per_seg = le32_to_cpu(raw_super->log_blocks_per_seg);
	u64 main_end_blkaddr = main_blkaddr +
				(segment_count_main << log_blocks_per_seg);
	u64 seg_end_blkaddr = segment0_blkaddr +
				(segment_count << log_blocks_per_seg);

	if (segment0_blkaddr != cp_blkaddr) {
		f2fs_info(sbi, "Mismatch start address, segment0(%u) cp_blkaddr(%u)",
			  segment0_blkaddr, cp_blkaddr);
		return true;
	}

	if (cp_blkaddr + (segment_count_ckpt << log_blocks_per_seg) !=
							sit_blkaddr) {
		f2fs_info(sbi, "Wrong CP boundary, start(%u) end(%u) blocks(%u)",
			  cp_blkaddr, sit_blkaddr,
			  segment_count_ckpt << log_blocks_per_seg);
		return true;
	}

	if (sit_blkaddr + (segment_count_sit << log_blocks_per_seg) !=
							nat_blkaddr) {
		f2fs_info(sbi, "Wrong SIT boundary, start(%u) end(%u) blocks(%u)",
			  sit_blkaddr, nat_blkaddr,
			  segment_count_sit << log_blocks_per_seg);
		return true;
	}

	if (nat_blkaddr + (segment_count_nat << log_blocks_per_seg) !=
							ssa_blkaddr) {
		f2fs_info(sbi, "Wrong NAT boundary, start(%u) end(%u) blocks(%u)",
			  nat_blkaddr, ssa_blkaddr,
			  segment_count_nat << log_blocks_per_seg);
		return true;
	}

	if (ssa_blkaddr + (segment_count_ssa << log_blocks_per_seg) !=
							main_blkaddr) {
		f2fs_info(sbi, "Wrong SSA boundary, start(%u) end(%u) blocks(%u)",
			  ssa_blkaddr, main_blkaddr,
			  segment_count_ssa << log_blocks_per_seg);
		return true;
	}

	if (main_end_blkaddr > seg_end_blkaddr) {
		f2fs_info(sbi, "Wrong MAIN_AREA boundary, start(%u) end(%u) block(%u)",
			  main_blkaddr,
			  segment0_blkaddr +
			  (segment_count << log_blocks_per_seg),
			  segment_count_main << log_blocks_per_seg);
		return true;
	} else if (main_end_blkaddr < seg_end_blkaddr) {
		int err = 0;
		char *res;

		/* fix in-memory information all the time */
		raw_super->segment_count = cpu_to_le32((main_end_blkaddr -
				segment0_blkaddr) >> log_blocks_per_seg);

		if (f2fs_readonly(sb) || bdev_read_only(sb->s_bdev)) {
			set_sbi_flag(sbi, SBI_NEED_SB_WRITE);
			res = "internally";
		} else {
			err = __f2fs_commit_super(bh, NULL);
			res = err ? "failed" : "done";
		}
		f2fs_info(sbi, "Fix alignment : %s, start(%u) end(%u) block(%u)",
			  res, main_blkaddr,
			  segment0_blkaddr +
			  (segment_count << log_blocks_per_seg),
			  segment_count_main << log_blocks_per_seg);
		if (err)
			return true;
	}
	return false;
}

static int sanity_check_raw_super(struct f2fs_sb_info *sbi,
				struct buffer_head *bh)
{
	block_t segment_count, segs_per_sec, secs_per_zone;
	block_t total_sections, blocks_per_seg;
	struct f2fs_super_block *raw_super = (struct f2fs_super_block *)
					(bh->b_data + F2FS_SUPER_OFFSET);
	unsigned int blocksize;
	size_t crc_offset = 0;
	__u32 crc = 0;

	if (le32_to_cpu(raw_super->magic) != F2FS_SUPER_MAGIC) {
		f2fs_info(sbi, "Magic Mismatch, valid(0x%x) - read(0x%x)",
			  F2FS_SUPER_MAGIC, le32_to_cpu(raw_super->magic));
<<<<<<< HEAD
		return -EINVAL;
	}

	/* Check checksum_offset and crc in superblock */
	if (__F2FS_HAS_FEATURE(raw_super, F2FS_FEATURE_SB_CHKSUM)) {
		crc_offset = le32_to_cpu(raw_super->checksum_offset);
		if (crc_offset !=
			offsetof(struct f2fs_super_block, crc)) {
			f2fs_info(sbi, "Invalid SB checksum offset: %zu",
				  crc_offset);
			return -EFSCORRUPTED;
		}
		crc = le32_to_cpu(raw_super->crc);
		if (!f2fs_crc_valid(sbi, crc, raw_super, crc_offset)) {
			f2fs_info(sbi, "Invalid SB checksum value: %u", crc);
			return -EFSCORRUPTED;
		}
	}

	if (le32_to_cpu(raw_super->magic) != F2FS_SUPER_MAGIC) {
		f2fs_info(sbi, "Magic Mismatch, valid(0x%x) - read(0x%x)",
			  F2FS_SUPER_MAGIC, le32_to_cpu(raw_super->magic));
=======
>>>>>>> 34f21ff3
		return -EINVAL;
	}

	/* Check checksum_offset and crc in superblock */
	if (__F2FS_HAS_FEATURE(raw_super, F2FS_FEATURE_SB_CHKSUM)) {
		crc_offset = le32_to_cpu(raw_super->checksum_offset);
		if (crc_offset !=
			offsetof(struct f2fs_super_block, crc)) {
			f2fs_info(sbi, "Invalid SB checksum offset: %zu",
				  crc_offset);
			return -EFSCORRUPTED;
		}
		crc = le32_to_cpu(raw_super->crc);
		if (!f2fs_crc_valid(sbi, crc, raw_super, crc_offset)) {
			f2fs_info(sbi, "Invalid SB checksum value: %u", crc);
			return -EFSCORRUPTED;
		}
	}

	/* Currently, support only 4KB page cache size */
	if (F2FS_BLKSIZE != PAGE_SIZE) {
		f2fs_info(sbi, "Invalid page_cache_size (%lu), supports only 4KB",
			  PAGE_SIZE);
		return -EFSCORRUPTED;
	}

	/* Currently, support only 4KB block size */
	blocksize = 1 << le32_to_cpu(raw_super->log_blocksize);
	if (blocksize != F2FS_BLKSIZE) {
		f2fs_info(sbi, "Invalid blocksize (%u), supports only 4KB",
			  blocksize);
		return -EFSCORRUPTED;
	}

	/* check log blocks per segment */
	if (le32_to_cpu(raw_super->log_blocks_per_seg) != 9) {
		f2fs_info(sbi, "Invalid log blocks per segment (%u)",
			  le32_to_cpu(raw_super->log_blocks_per_seg));
		return -EFSCORRUPTED;
	}

	/* Currently, support 512/1024/2048/4096 bytes sector size */
	if (le32_to_cpu(raw_super->log_sectorsize) >
				F2FS_MAX_LOG_SECTOR_SIZE ||
		le32_to_cpu(raw_super->log_sectorsize) <
				F2FS_MIN_LOG_SECTOR_SIZE) {
		f2fs_info(sbi, "Invalid log sectorsize (%u)",
			  le32_to_cpu(raw_super->log_sectorsize));
		return -EFSCORRUPTED;
	}
	if (le32_to_cpu(raw_super->log_sectors_per_block) +
		le32_to_cpu(raw_super->log_sectorsize) !=
			F2FS_MAX_LOG_SECTOR_SIZE) {
		f2fs_info(sbi, "Invalid log sectors per block(%u) log sectorsize(%u)",
			  le32_to_cpu(raw_super->log_sectors_per_block),
			  le32_to_cpu(raw_super->log_sectorsize));
		return -EFSCORRUPTED;
	}

	segment_count = le32_to_cpu(raw_super->segment_count);
	segs_per_sec = le32_to_cpu(raw_super->segs_per_sec);
	secs_per_zone = le32_to_cpu(raw_super->secs_per_zone);
	total_sections = le32_to_cpu(raw_super->section_count);

	/* blocks_per_seg should be 512, given the above check */
	blocks_per_seg = 1 << le32_to_cpu(raw_super->log_blocks_per_seg);

	if (segment_count > F2FS_MAX_SEGMENT ||
				segment_count < F2FS_MIN_SEGMENTS) {
		f2fs_info(sbi, "Invalid segment count (%u)", segment_count);
		return -EFSCORRUPTED;
	}

	if (total_sections > segment_count ||
			total_sections < F2FS_MIN_SEGMENTS ||
			segs_per_sec > segment_count || !segs_per_sec) {
		f2fs_info(sbi, "Invalid segment/section count (%u, %u x %u)",
			  segment_count, total_sections, segs_per_sec);
		return -EFSCORRUPTED;
	}

	if ((segment_count / segs_per_sec) < total_sections) {
		f2fs_info(sbi, "Small segment_count (%u < %u * %u)",
			  segment_count, segs_per_sec, total_sections);
		return -EFSCORRUPTED;
	}

	if (segment_count > (le64_to_cpu(raw_super->block_count) >> 9)) {
		f2fs_info(sbi, "Wrong segment_count / block_count (%u > %llu)",
			  segment_count, le64_to_cpu(raw_super->block_count));
		return -EFSCORRUPTED;
	}

	if (RDEV(0).path[0]) {
		block_t dev_seg_count = le32_to_cpu(RDEV(0).total_segments);
		int i = 1;

		while (i < MAX_DEVICES && RDEV(i).path[0]) {
			dev_seg_count += le32_to_cpu(RDEV(i).total_segments);
			i++;
		}
		if (segment_count != dev_seg_count) {
			f2fs_info(sbi, "Segment count (%u) mismatch with total segments from devices (%u)",
					segment_count, dev_seg_count);
			return -EFSCORRUPTED;
		}
	}

	if (secs_per_zone > total_sections || !secs_per_zone) {
		f2fs_info(sbi, "Wrong secs_per_zone / total_sections (%u, %u)",
			  secs_per_zone, total_sections);
		return -EFSCORRUPTED;
	}
	if (le32_to_cpu(raw_super->extension_count) > F2FS_MAX_EXTENSION ||
			raw_super->hot_ext_count > F2FS_MAX_EXTENSION ||
			(le32_to_cpu(raw_super->extension_count) +
			raw_super->hot_ext_count) > F2FS_MAX_EXTENSION) {
		f2fs_info(sbi, "Corrupted extension count (%u + %u > %u)",
			  le32_to_cpu(raw_super->extension_count),
			  raw_super->hot_ext_count,
			  F2FS_MAX_EXTENSION);
		return -EFSCORRUPTED;
	}

	if (le32_to_cpu(raw_super->cp_payload) >
				(blocks_per_seg - F2FS_CP_PACKS)) {
		f2fs_info(sbi, "Insane cp_payload (%u > %u)",
			  le32_to_cpu(raw_super->cp_payload),
			  blocks_per_seg - F2FS_CP_PACKS);
		return -EFSCORRUPTED;
	}

	/* check reserved ino info */
	if (le32_to_cpu(raw_super->node_ino) != 1 ||
		le32_to_cpu(raw_super->meta_ino) != 2 ||
		le32_to_cpu(raw_super->root_ino) != 3) {
		f2fs_info(sbi, "Invalid Fs Meta Ino: node(%u) meta(%u) root(%u)",
			  le32_to_cpu(raw_super->node_ino),
			  le32_to_cpu(raw_super->meta_ino),
			  le32_to_cpu(raw_super->root_ino));
		return -EFSCORRUPTED;
	}

	/* check CP/SIT/NAT/SSA/MAIN_AREA area boundary */
	if (sanity_check_area_boundary(sbi, bh))
		return -EFSCORRUPTED;

	return 0;
}

int f2fs_sanity_check_ckpt(struct f2fs_sb_info *sbi)
{
	unsigned int total, fsmeta;
	struct f2fs_super_block *raw_super = F2FS_RAW_SUPER(sbi);
	struct f2fs_checkpoint *ckpt = F2FS_CKPT(sbi);
	unsigned int ovp_segments, reserved_segments;
	unsigned int main_segs, blocks_per_seg;
	unsigned int sit_segs, nat_segs;
	unsigned int sit_bitmap_size, nat_bitmap_size;
	unsigned int log_blocks_per_seg;
	unsigned int segment_count_main;
	unsigned int cp_pack_start_sum, cp_payload;
	block_t user_block_count, valid_user_blocks;
	block_t avail_node_count, valid_node_count;
	int i, j;

	total = le32_to_cpu(raw_super->segment_count);
	fsmeta = le32_to_cpu(raw_super->segment_count_ckpt);
	sit_segs = le32_to_cpu(raw_super->segment_count_sit);
	fsmeta += sit_segs;
	nat_segs = le32_to_cpu(raw_super->segment_count_nat);
	fsmeta += nat_segs;
	fsmeta += le32_to_cpu(ckpt->rsvd_segment_count);
	fsmeta += le32_to_cpu(raw_super->segment_count_ssa);

	if (unlikely(fsmeta >= total))
		return 1;

	ovp_segments = le32_to_cpu(ckpt->overprov_segment_count);
	reserved_segments = le32_to_cpu(ckpt->rsvd_segment_count);

	if (unlikely(fsmeta < F2FS_MIN_SEGMENTS ||
			ovp_segments == 0 || reserved_segments == 0)) {
		f2fs_err(sbi, "Wrong layout: check mkfs.f2fs version");
		return 1;
	}

	user_block_count = le64_to_cpu(ckpt->user_block_count);
	segment_count_main = le32_to_cpu(raw_super->segment_count_main);
	log_blocks_per_seg = le32_to_cpu(raw_super->log_blocks_per_seg);
	if (!user_block_count || user_block_count >=
			segment_count_main << log_blocks_per_seg) {
		f2fs_err(sbi, "Wrong user_block_count: %u",
			 user_block_count);
		return 1;
	}

	valid_user_blocks = le64_to_cpu(ckpt->valid_block_count);
	if (valid_user_blocks > user_block_count) {
		f2fs_err(sbi, "Wrong valid_user_blocks: %u, user_block_count: %u",
			 valid_user_blocks, user_block_count);
		return 1;
	}

	valid_node_count = le32_to_cpu(ckpt->valid_node_count);
<<<<<<< HEAD
	avail_node_count = sbi->total_node_count - sbi->nquota_files -
						F2FS_RESERVED_NODE_NUM;
=======
	avail_node_count = sbi->total_node_count - F2FS_RESERVED_NODE_NUM;
>>>>>>> 34f21ff3
	if (valid_node_count > avail_node_count) {
		f2fs_err(sbi, "Wrong valid_node_count: %u, avail_node_count: %u",
			 valid_node_count, avail_node_count);
		return 1;
	}

	main_segs = le32_to_cpu(raw_super->segment_count_main);
	blocks_per_seg = sbi->blocks_per_seg;

	for (i = 0; i < NR_CURSEG_NODE_TYPE; i++) {
		if (le32_to_cpu(ckpt->cur_node_segno[i]) >= main_segs ||
			le16_to_cpu(ckpt->cur_node_blkoff[i]) >= blocks_per_seg)
			return 1;
		for (j = i + 1; j < NR_CURSEG_NODE_TYPE; j++) {
			if (le32_to_cpu(ckpt->cur_node_segno[i]) ==
				le32_to_cpu(ckpt->cur_node_segno[j])) {
				f2fs_err(sbi, "Node segment (%u, %u) has the same segno: %u",
					 i, j,
					 le32_to_cpu(ckpt->cur_node_segno[i]));
				return 1;
			}
		}
	}
	for (i = 0; i < NR_CURSEG_DATA_TYPE; i++) {
		if (le32_to_cpu(ckpt->cur_data_segno[i]) >= main_segs ||
			le16_to_cpu(ckpt->cur_data_blkoff[i]) >= blocks_per_seg)
			return 1;
		for (j = i + 1; j < NR_CURSEG_DATA_TYPE; j++) {
			if (le32_to_cpu(ckpt->cur_data_segno[i]) ==
				le32_to_cpu(ckpt->cur_data_segno[j])) {
				f2fs_err(sbi, "Data segment (%u, %u) has the same segno: %u",
					 i, j,
					 le32_to_cpu(ckpt->cur_data_segno[i]));
				return 1;
			}
		}
	}
	for (i = 0; i < NR_CURSEG_NODE_TYPE; i++) {
		for (j = 0; j < NR_CURSEG_DATA_TYPE; j++) {
			if (le32_to_cpu(ckpt->cur_node_segno[i]) ==
				le32_to_cpu(ckpt->cur_data_segno[j])) {
<<<<<<< HEAD
				f2fs_err(sbi, "Data segment (%u) and Data segment (%u) has the same segno: %u",
=======
				f2fs_err(sbi, "Node segment (%u) and Data segment (%u) has the same segno: %u",
>>>>>>> 34f21ff3
					 i, j,
					 le32_to_cpu(ckpt->cur_node_segno[i]));
				return 1;
			}
		}
	}

	sit_bitmap_size = le32_to_cpu(ckpt->sit_ver_bitmap_bytesize);
	nat_bitmap_size = le32_to_cpu(ckpt->nat_ver_bitmap_bytesize);

	if (sit_bitmap_size != ((sit_segs / 2) << log_blocks_per_seg) / 8 ||
		nat_bitmap_size != ((nat_segs / 2) << log_blocks_per_seg) / 8) {
		f2fs_err(sbi, "Wrong bitmap size: sit: %u, nat:%u",
			 sit_bitmap_size, nat_bitmap_size);
		return 1;
	}

	cp_pack_start_sum = __start_sum_addr(sbi);
	cp_payload = __cp_payload(sbi);
	if (cp_pack_start_sum < cp_payload + 1 ||
		cp_pack_start_sum > blocks_per_seg - 1 -
			NR_CURSEG_TYPE) {
		f2fs_err(sbi, "Wrong cp_pack_start_sum: %u",
			 cp_pack_start_sum);
		return 1;
	}

	if (__is_set_ckpt_flags(ckpt, CP_LARGE_NAT_BITMAP_FLAG) &&
		le32_to_cpu(ckpt->checksum_offset) != CP_MIN_CHKSUM_OFFSET) {
		f2fs_warn(sbi, "using deprecated layout of large_nat_bitmap, "
			  "please run fsck v1.13.0 or higher to repair, chksum_offset: %u, "
			  "fixed with patch: \"f2fs-tools: relocate chksum_offset for large_nat_bitmap feature\"",
			  le32_to_cpu(ckpt->checksum_offset));
		return 1;
	}

	if (unlikely(f2fs_cp_error(sbi))) {
		f2fs_err(sbi, "A bug case: need to run fsck");
		return 1;
	}
	return 0;
}

static void init_sb_info(struct f2fs_sb_info *sbi)
{
	struct f2fs_super_block *raw_super = sbi->raw_super;
	int i;

	sbi->log_sectors_per_block =
		le32_to_cpu(raw_super->log_sectors_per_block);
	sbi->log_blocksize = le32_to_cpu(raw_super->log_blocksize);
	sbi->blocksize = 1 << sbi->log_blocksize;
	sbi->log_blocks_per_seg = le32_to_cpu(raw_super->log_blocks_per_seg);
	sbi->blocks_per_seg = 1 << sbi->log_blocks_per_seg;
	sbi->segs_per_sec = le32_to_cpu(raw_super->segs_per_sec);
	sbi->secs_per_zone = le32_to_cpu(raw_super->secs_per_zone);
	sbi->total_sections = le32_to_cpu(raw_super->section_count);
	sbi->total_node_count =
		(le32_to_cpu(raw_super->segment_count_nat) / 2)
			* sbi->blocks_per_seg * NAT_ENTRY_PER_BLOCK;
	sbi->root_ino_num = le32_to_cpu(raw_super->root_ino);
	sbi->node_ino_num = le32_to_cpu(raw_super->node_ino);
	sbi->meta_ino_num = le32_to_cpu(raw_super->meta_ino);
	sbi->cur_victim_sec = NULL_SECNO;
	sbi->next_victim_seg[BG_GC] = NULL_SEGNO;
	sbi->next_victim_seg[FG_GC] = NULL_SEGNO;
	sbi->max_victim_search = DEF_MAX_VICTIM_SEARCH;
	sbi->migration_granularity = sbi->segs_per_sec;

	sbi->dir_level = DEF_DIR_LEVEL;
	sbi->interval_time[CP_TIME] = DEF_CP_INTERVAL;
	sbi->interval_time[REQ_TIME] = DEF_IDLE_INTERVAL;
	sbi->interval_time[DISCARD_TIME] = DEF_IDLE_INTERVAL;
	sbi->interval_time[GC_TIME] = DEF_IDLE_INTERVAL;
	sbi->interval_time[DISABLE_TIME] = DEF_DISABLE_INTERVAL;
	sbi->interval_time[UMOUNT_DISCARD_TIMEOUT] =
				DEF_UMOUNT_DISCARD_TIMEOUT;
	clear_sbi_flag(sbi, SBI_NEED_FSCK);

	for (i = 0; i < NR_COUNT_TYPE; i++)
		atomic_set(&sbi->nr_pages[i], 0);

	for (i = 0; i < META; i++)
		atomic_set(&sbi->wb_sync_req[i], 0);

	INIT_LIST_HEAD(&sbi->s_list);
	mutex_init(&sbi->umount_mutex);
	init_rwsem(&sbi->io_order_lock);
	spin_lock_init(&sbi->cp_lock);

	sbi->dirty_device = 0;
	spin_lock_init(&sbi->dev_lock);

	init_rwsem(&sbi->sb_lock);
	init_rwsem(&sbi->pin_sem);
}

static int init_percpu_info(struct f2fs_sb_info *sbi)
{
	int err;

	err = percpu_counter_init(&sbi->alloc_valid_block_count, 0, GFP_KERNEL);
	if (err)
		return err;

	err = percpu_counter_init(&sbi->total_valid_inode_count, 0,
								GFP_KERNEL);
	if (err)
		percpu_counter_destroy(&sbi->alloc_valid_block_count);

	return err;
}

#ifdef CONFIG_BLK_DEV_ZONED
static int init_blkz_info(struct f2fs_sb_info *sbi, int devi)
{
	struct block_device *bdev = FDEV(devi).bdev;
	sector_t nr_sectors = bdev->bd_part->nr_sects;
	sector_t sector = 0;
	struct blk_zone *zones;
	unsigned int i, nr_zones;
	unsigned int n = 0;
	int err = -EIO;

	if (!f2fs_sb_has_blkzoned(sbi))
		return 0;

	if (sbi->blocks_per_blkz && sbi->blocks_per_blkz !=
				SECTOR_TO_BLOCK(bdev_zone_sectors(bdev)))
		return -EINVAL;
	sbi->blocks_per_blkz = SECTOR_TO_BLOCK(bdev_zone_sectors(bdev));
	if (sbi->log_blocks_per_blkz && sbi->log_blocks_per_blkz !=
				__ilog2_u32(sbi->blocks_per_blkz))
		return -EINVAL;
	sbi->log_blocks_per_blkz = __ilog2_u32(sbi->blocks_per_blkz);
	FDEV(devi).nr_blkz = SECTOR_TO_BLOCK(nr_sectors) >>
					sbi->log_blocks_per_blkz;
	if (nr_sectors & (bdev_zone_sectors(bdev) - 1))
		FDEV(devi).nr_blkz++;

	FDEV(devi).blkz_seq = f2fs_kzalloc(sbi,
					BITS_TO_LONGS(FDEV(devi).nr_blkz)
					* sizeof(unsigned long),
					GFP_KERNEL);
	if (!FDEV(devi).blkz_seq)
		return -ENOMEM;

#define F2FS_REPORT_NR_ZONES   4096

	zones = f2fs_kzalloc(sbi,
			     array_size(F2FS_REPORT_NR_ZONES,
					sizeof(struct blk_zone)),
			     GFP_KERNEL);
	if (!zones)
		return -ENOMEM;

	/* Get block zones type */
	while (zones && sector < nr_sectors) {

		nr_zones = F2FS_REPORT_NR_ZONES;
		err = blkdev_report_zones(bdev, sector,
					  zones, &nr_zones,
					  GFP_KERNEL);
		if (err)
			break;
		if (!nr_zones) {
			err = -EIO;
			break;
		}

		for (i = 0; i < nr_zones; i++) {
			if (zones[i].type != BLK_ZONE_TYPE_CONVENTIONAL)
				set_bit(n, FDEV(devi).blkz_seq);
			sector += zones[i].len;
			n++;
		}
	}

	kvfree(zones);

	return err;
}
#endif

/*
 * Read f2fs raw super block.
 * Because we have two copies of super block, so read both of them
 * to get the first valid one. If any one of them is broken, we pass
 * them recovery flag back to the caller.
 */
static int read_raw_super_block(struct f2fs_sb_info *sbi,
			struct f2fs_super_block **raw_super,
			int *valid_super_block, int *recovery)
{
	struct super_block *sb = sbi->sb;
	int block;
	struct buffer_head *bh;
	struct f2fs_super_block *super;
	int err = 0;

	super = kzalloc(sizeof(struct f2fs_super_block), GFP_KERNEL);
	if (!super)
		return -ENOMEM;

	for (block = 0; block < 2; block++) {
		bh = sb_bread(sb, block);
		if (!bh) {
			f2fs_err(sbi, "Unable to read %dth superblock",
				 block + 1);
			err = -EIO;
			*recovery = 1;
			continue;
		}

		/* sanity checking of raw super */
		err = sanity_check_raw_super(sbi, bh);
		if (err) {
			f2fs_err(sbi, "Can't find valid F2FS filesystem in %dth superblock",
				 block + 1);
<<<<<<< HEAD
			err = -EFSCORRUPTED;
=======
>>>>>>> 34f21ff3
			brelse(bh);
			*recovery = 1;
			continue;
		}

		if (!*raw_super) {
			memcpy(super, bh->b_data + F2FS_SUPER_OFFSET,
							sizeof(*super));
			*valid_super_block = block;
			*raw_super = super;
		}
		brelse(bh);
	}

	/* No valid superblock */
	if (!*raw_super)
		kvfree(super);
	else
		err = 0;

	return err;
}

int f2fs_commit_super(struct f2fs_sb_info *sbi, bool recover)
{
	struct buffer_head *bh;
	__u32 crc = 0;
	int err;

	if ((recover && f2fs_readonly(sbi->sb)) ||
				bdev_read_only(sbi->sb->s_bdev)) {
		set_sbi_flag(sbi, SBI_NEED_SB_WRITE);
		return -EROFS;
	}

	/* we should update superblock crc here */
	if (!recover && f2fs_sb_has_sb_chksum(sbi)) {
		crc = f2fs_crc32(sbi, F2FS_RAW_SUPER(sbi),
				offsetof(struct f2fs_super_block, crc));
		F2FS_RAW_SUPER(sbi)->crc = cpu_to_le32(crc);
	}

	/* write back-up superblock first */
	bh = sb_bread(sbi->sb, sbi->valid_super_block ? 0 : 1);
	if (!bh)
		return -EIO;
	err = __f2fs_commit_super(bh, F2FS_RAW_SUPER(sbi));
	brelse(bh);

	/* if we are in recovery path, skip writing valid superblock */
	if (recover || err)
		return err;

	/* write current valid superblock */
	bh = sb_bread(sbi->sb, sbi->valid_super_block);
	if (!bh)
		return -EIO;
	err = __f2fs_commit_super(bh, F2FS_RAW_SUPER(sbi));
	brelse(bh);
	return err;
}

static int f2fs_scan_devices(struct f2fs_sb_info *sbi)
{
	struct f2fs_super_block *raw_super = F2FS_RAW_SUPER(sbi);
	unsigned int max_devices = MAX_DEVICES;
	int i;

	/* Initialize single device information */
	if (!RDEV(0).path[0]) {
		if (!bdev_is_zoned(sbi->sb->s_bdev))
			return 0;
		max_devices = 1;
	}

	/*
	 * Initialize multiple devices information, or single
	 * zoned block device information.
	 */
	sbi->devs = f2fs_kzalloc(sbi,
				 array_size(max_devices,
					    sizeof(struct f2fs_dev_info)),
				 GFP_KERNEL);
	if (!sbi->devs)
		return -ENOMEM;

	for (i = 0; i < max_devices; i++) {

		if (i > 0 && !RDEV(i).path[0])
			break;

		if (max_devices == 1) {
			/* Single zoned block device mount */
			FDEV(0).bdev =
				blkdev_get_by_dev(sbi->sb->s_bdev->bd_dev,
					sbi->sb->s_mode, sbi->sb->s_type);
		} else {
			/* Multi-device mount */
			memcpy(FDEV(i).path, RDEV(i).path, MAX_PATH_LEN);
			FDEV(i).total_segments =
				le32_to_cpu(RDEV(i).total_segments);
			if (i == 0) {
				FDEV(i).start_blk = 0;
				FDEV(i).end_blk = FDEV(i).start_blk +
				    (FDEV(i).total_segments <<
				    sbi->log_blocks_per_seg) - 1 +
				    le32_to_cpu(raw_super->segment0_blkaddr);
			} else {
				FDEV(i).start_blk = FDEV(i - 1).end_blk + 1;
				FDEV(i).end_blk = FDEV(i).start_blk +
					(FDEV(i).total_segments <<
					sbi->log_blocks_per_seg) - 1;
			}
			FDEV(i).bdev = blkdev_get_by_path(FDEV(i).path,
					sbi->sb->s_mode, sbi->sb->s_type);
		}
		if (IS_ERR(FDEV(i).bdev))
			return PTR_ERR(FDEV(i).bdev);

		/* to release errored devices */
		sbi->s_ndevs = i + 1;

#ifdef CONFIG_BLK_DEV_ZONED
		if (bdev_zoned_model(FDEV(i).bdev) == BLK_ZONED_HM &&
				!f2fs_sb_has_blkzoned(sbi)) {
			f2fs_err(sbi, "Zoned block device feature not enabled\n");
			return -EINVAL;
		}
		if (bdev_zoned_model(FDEV(i).bdev) != BLK_ZONED_NONE) {
			if (init_blkz_info(sbi, i)) {
				f2fs_err(sbi, "Failed to initialize F2FS blkzone information");
				return -EINVAL;
			}
			if (max_devices == 1)
				break;
			f2fs_info(sbi, "Mount Device [%2d]: %20s, %8u, %8x - %8x (zone: %s)",
				  i, FDEV(i).path,
				  FDEV(i).total_segments,
				  FDEV(i).start_blk, FDEV(i).end_blk,
				  bdev_zoned_model(FDEV(i).bdev) == BLK_ZONED_HA ?
				  "Host-aware" : "Host-managed");
			continue;
		}
#endif
		f2fs_info(sbi, "Mount Device [%2d]: %20s, %8u, %8x - %8x",
			  i, FDEV(i).path,
			  FDEV(i).total_segments,
			  FDEV(i).start_blk, FDEV(i).end_blk);
	}
	f2fs_info(sbi,
		  "IO Block Size: %8d KB", F2FS_IO_SIZE_KB(sbi));
<<<<<<< HEAD
=======
	return 0;
}

static int f2fs_setup_casefold(struct f2fs_sb_info *sbi)
{
#ifdef CONFIG_UNICODE
	if (f2fs_sb_has_casefold(sbi) && !sbi->s_encoding) {
		const struct f2fs_sb_encodings *encoding_info;
		struct unicode_map *encoding;
		__u16 encoding_flags;

		if (f2fs_sb_has_encrypt(sbi)) {
			f2fs_err(sbi,
				"Can't mount with encoding and encryption");
			return -EINVAL;
		}

		if (f2fs_sb_read_encoding(sbi->raw_super, &encoding_info,
					  &encoding_flags)) {
			f2fs_err(sbi,
				 "Encoding requested by superblock is unknown");
			return -EINVAL;
		}

		encoding = utf8_load(encoding_info->version);
		if (IS_ERR(encoding)) {
			f2fs_err(sbi,
				 "can't mount with superblock charset: %s-%s "
				 "not supported by the kernel. flags: 0x%x.",
				 encoding_info->name, encoding_info->version,
				 encoding_flags);
			return PTR_ERR(encoding);
		}
		f2fs_info(sbi, "Using encoding defined by superblock: "
			 "%s-%s with flags 0x%hx", encoding_info->name,
			 encoding_info->version?:"\b", encoding_flags);

		sbi->s_encoding = encoding;
		sbi->s_encoding_flags = encoding_flags;
		sbi->sb->s_d_op = &f2fs_dentry_ops;
	}
#else
	if (f2fs_sb_has_casefold(sbi)) {
		f2fs_err(sbi, "Filesystem with casefold feature cannot be mounted without CONFIG_UNICODE");
		return -EINVAL;
	}
#endif
>>>>>>> 34f21ff3
	return 0;
}

static void f2fs_tuning_parameters(struct f2fs_sb_info *sbi)
{
	struct f2fs_sm_info *sm_i = SM_I(sbi);

	/* adjust parameters according to the volume size */
	if (sm_i->main_segments <= SMALL_VOLUME_SEGMENTS) {
		F2FS_OPTION(sbi).alloc_mode = ALLOC_MODE_REUSE;
		sm_i->dcc_info->discard_granularity = 1;
		sm_i->ipu_policy = 1 << F2FS_IPU_FORCE;
	}

	sbi->readdir_ra = 1;
}

static int f2fs_fill_super(struct super_block *sb, void *data, int silent)
{
	struct f2fs_sb_info *sbi;
	struct f2fs_super_block *raw_super;
	struct inode *root;
	int err;
	bool skip_recovery = false, need_fsck = false;
	char *options = NULL;
	int recovery, i, valid_super_block;
	struct curseg_info *seg_i;
	int retry_cnt = 1;

try_onemore:
	err = -EINVAL;
	raw_super = NULL;
	valid_super_block = -1;
	recovery = 0;

	/* allocate memory for f2fs-specific super block info */
	sbi = kzalloc(sizeof(struct f2fs_sb_info), GFP_KERNEL);
	if (!sbi)
		return -ENOMEM;

	sbi->sb = sb;

	/* Load the checksum driver */
	sbi->s_chksum_driver = crypto_alloc_shash("crc32", 0, 0);
	if (IS_ERR(sbi->s_chksum_driver)) {
		f2fs_err(sbi, "Cannot load crc32 driver.");
		err = PTR_ERR(sbi->s_chksum_driver);
		sbi->s_chksum_driver = NULL;
		goto free_sbi;
	}

	/* set a block size */
	if (unlikely(!sb_set_blocksize(sb, F2FS_BLKSIZE))) {
		f2fs_err(sbi, "unable to set blocksize");
		goto free_sbi;
	}

	err = read_raw_super_block(sbi, &raw_super, &valid_super_block,
								&recovery);
	if (err)
		goto free_sbi;

	sb->s_fs_info = sbi;
	sbi->raw_super = raw_super;

	/* precompute checksum seed for metadata */
	if (f2fs_sb_has_inode_chksum(sbi))
		sbi->s_chksum_seed = f2fs_chksum(sbi, ~0, raw_super->uuid,
						sizeof(raw_super->uuid));

	/*
	 * The BLKZONED feature indicates that the drive was formatted with
	 * zone alignment optimization. This is optional for host-aware
	 * devices, but mandatory for host-managed zoned block devices.
	 */
#ifndef CONFIG_BLK_DEV_ZONED
	if (f2fs_sb_has_blkzoned(sbi)) {
		f2fs_err(sbi, "Zoned block device support is not enabled");
		err = -EOPNOTSUPP;
		goto free_sb_buf;
	}
#endif
	default_options(sbi);
	/* parse mount options */
	options = kstrdup((const char *)data, GFP_KERNEL);
	if (data && !options) {
		err = -ENOMEM;
		goto free_sb_buf;
	}

	err = parse_options(sb, options);
	if (err)
		goto free_options;

	sbi->max_file_blocks = max_file_blocks();
	sb->s_maxbytes = sbi->max_file_blocks <<
				le32_to_cpu(raw_super->log_blocksize);
	sb->s_max_links = F2FS_LINK_MAX;
<<<<<<< HEAD
=======

	err = f2fs_setup_casefold(sbi);
	if (err)
		goto free_options;
>>>>>>> 34f21ff3

#ifdef CONFIG_QUOTA
	sb->dq_op = &f2fs_quota_operations;
	sb->s_qcop = &f2fs_quotactl_ops;
	sb->s_quota_types = QTYPE_MASK_USR | QTYPE_MASK_GRP | QTYPE_MASK_PRJ;

	if (f2fs_sb_has_quota_ino(sbi)) {
		for (i = 0; i < MAXQUOTAS; i++) {
			if (f2fs_qf_ino(sbi->sb, i))
				sbi->nquota_files++;
		}
	}
#endif

	sb->s_op = &f2fs_sops;
#ifdef CONFIG_FS_ENCRYPTION
	sb->s_cop = &f2fs_cryptops;
#endif
#ifdef CONFIG_FS_VERITY
	sb->s_vop = &f2fs_verityops;
#endif
	sb->s_xattr = f2fs_xattr_handlers;
	sb->s_export_op = &f2fs_export_ops;
	sb->s_magic = F2FS_SUPER_MAGIC;
	sb->s_time_gran = 1;
	sb->s_flags = (sb->s_flags & ~SB_POSIXACL) |
		(test_opt(sbi, POSIX_ACL) ? SB_POSIXACL : 0);
	memcpy(&sb->s_uuid, raw_super->uuid, sizeof(raw_super->uuid));
	sb->s_iflags |= SB_I_CGROUPWB;

	/* init f2fs-specific super block info */
	sbi->valid_super_block = valid_super_block;
	mutex_init(&sbi->gc_mutex);
	mutex_init(&sbi->writepages);
	mutex_init(&sbi->cp_mutex);
	mutex_init(&sbi->resize_mutex);
	init_rwsem(&sbi->node_write);
	init_rwsem(&sbi->node_change);

	/* disallow all the data/node/meta page writes */
	set_sbi_flag(sbi, SBI_POR_DOING);
	spin_lock_init(&sbi->stat_lock);

	/* init iostat info */
	spin_lock_init(&sbi->iostat_lock);
	sbi->iostat_enable = false;

	for (i = 0; i < NR_PAGE_TYPE; i++) {
		int n = (i == META) ? 1: NR_TEMP_TYPE;
		int j;

		sbi->write_io[i] =
			f2fs_kmalloc(sbi,
				     array_size(n,
						sizeof(struct f2fs_bio_info)),
				     GFP_KERNEL);
		if (!sbi->write_io[i]) {
			err = -ENOMEM;
			goto free_bio_info;
		}

		for (j = HOT; j < n; j++) {
			init_rwsem(&sbi->write_io[i][j].io_rwsem);
			sbi->write_io[i][j].sbi = sbi;
			sbi->write_io[i][j].bio = NULL;
			spin_lock_init(&sbi->write_io[i][j].io_lock);
			INIT_LIST_HEAD(&sbi->write_io[i][j].io_list);
			INIT_LIST_HEAD(&sbi->write_io[i][j].bio_list);
			init_rwsem(&sbi->write_io[i][j].bio_list_lock);
		}
	}

	init_rwsem(&sbi->cp_rwsem);
	init_rwsem(&sbi->quota_sem);
	init_waitqueue_head(&sbi->cp_wait);
	init_sb_info(sbi);

	err = init_percpu_info(sbi);
	if (err)
		goto free_bio_info;

	if (F2FS_IO_ALIGNED(sbi)) {
		sbi->write_io_dummy =
			mempool_create_page_pool(2 * (F2FS_IO_SIZE(sbi) - 1), 0);
		if (!sbi->write_io_dummy) {
			err = -ENOMEM;
			goto free_percpu;
		}
	}

	/* get an inode for meta space */
	sbi->meta_inode = f2fs_iget(sb, F2FS_META_INO(sbi));
	if (IS_ERR(sbi->meta_inode)) {
		f2fs_err(sbi, "Failed to read F2FS meta data inode");
		err = PTR_ERR(sbi->meta_inode);
		goto free_io_dummy;
	}

	err = f2fs_get_valid_checkpoint(sbi);
	if (err) {
		f2fs_err(sbi, "Failed to get valid F2FS checkpoint");
		goto free_meta_inode;
	}

	if (__is_set_ckpt_flags(F2FS_CKPT(sbi), CP_QUOTA_NEED_FSCK_FLAG))
		set_sbi_flag(sbi, SBI_QUOTA_NEED_REPAIR);
	if (__is_set_ckpt_flags(F2FS_CKPT(sbi), CP_DISABLED_QUICK_FLAG)) {
		set_sbi_flag(sbi, SBI_CP_DISABLED_QUICK);
		sbi->interval_time[DISABLE_TIME] = DEF_DISABLE_QUICK_INTERVAL;
	}

	if (__is_set_ckpt_flags(F2FS_CKPT(sbi), CP_FSCK_FLAG))
		set_sbi_flag(sbi, SBI_NEED_FSCK);

	/* Initialize device list */
	err = f2fs_scan_devices(sbi);
	if (err) {
		f2fs_err(sbi, "Failed to find devices");
		goto free_devices;
	}

	sbi->total_valid_node_count =
				le32_to_cpu(sbi->ckpt->valid_node_count);
	percpu_counter_set(&sbi->total_valid_inode_count,
				le32_to_cpu(sbi->ckpt->valid_inode_count));
	sbi->user_block_count = le64_to_cpu(sbi->ckpt->user_block_count);
	sbi->total_valid_block_count =
				le64_to_cpu(sbi->ckpt->valid_block_count);
	sbi->last_valid_block_count = sbi->total_valid_block_count;
	sbi->reserved_blocks = 0;
	sbi->current_reserved_blocks = 0;
	limit_reserve_root(sbi);

	for (i = 0; i < NR_INODE_TYPE; i++) {
		INIT_LIST_HEAD(&sbi->inode_list[i]);
		spin_lock_init(&sbi->inode_lock[i]);
	}
	mutex_init(&sbi->flush_lock);

	f2fs_init_extent_cache_info(sbi);

	f2fs_init_ino_entry_info(sbi);

	f2fs_init_fsync_node_info(sbi);

	/* setup f2fs internal modules */
	err = f2fs_build_segment_manager(sbi);
	if (err) {
		f2fs_err(sbi, "Failed to initialize F2FS segment manager (%d)",
			 err);
		goto free_sm;
	}
	err = f2fs_build_node_manager(sbi);
	if (err) {
		f2fs_err(sbi, "Failed to initialize F2FS node manager (%d)",
			 err);
		goto free_nm;
	}

	/* For write statistics */
	if (sb->s_bdev->bd_part)
		sbi->sectors_written_start =
			(u64)part_stat_read(sb->s_bdev->bd_part,
					    sectors[STAT_WRITE]);

	/* Read accumulated write IO statistics if exists */
	seg_i = CURSEG_I(sbi, CURSEG_HOT_NODE);
	if (__exist_node_summaries(sbi))
		sbi->kbytes_written =
			le64_to_cpu(seg_i->journal->info.kbytes_written);

	f2fs_build_gc_manager(sbi);

	err = f2fs_build_stats(sbi);
	if (err)
		goto free_nm;

	/* get an inode for node space */
	sbi->node_inode = f2fs_iget(sb, F2FS_NODE_INO(sbi));
	if (IS_ERR(sbi->node_inode)) {
		f2fs_err(sbi, "Failed to read node inode");
		err = PTR_ERR(sbi->node_inode);
		goto free_stats;
	}

	/* read root inode and dentry */
	root = f2fs_iget(sb, F2FS_ROOT_INO(sbi));
	if (IS_ERR(root)) {
		f2fs_err(sbi, "Failed to read root inode");
		err = PTR_ERR(root);
		goto free_node_inode;
	}
	if (!S_ISDIR(root->i_mode) || !root->i_blocks ||
			!root->i_size || !root->i_nlink) {
		iput(root);
		err = -EINVAL;
		goto free_node_inode;
	}

	sb->s_root = d_make_root(root); /* allocate root dentry */
	if (!sb->s_root) {
		err = -ENOMEM;
		goto free_node_inode;
	}

	err = f2fs_register_sysfs(sbi);
	if (err)
		goto free_root_inode;

#ifdef CONFIG_QUOTA
	/* Enable quota usage during mount */
	if (f2fs_sb_has_quota_ino(sbi) && !f2fs_readonly(sb)) {
		err = f2fs_enable_quotas(sb);
		if (err)
			f2fs_err(sbi, "Cannot turn on quotas: error %d", err);
	}
#endif
	/* if there are nt orphan nodes free them */
	err = f2fs_recover_orphan_inodes(sbi);
	if (err)
		goto free_meta;

	if (unlikely(is_set_ckpt_flags(sbi, CP_DISABLED_FLAG)))
		goto reset_checkpoint;

	/* recover fsynced data */
	if (!test_opt(sbi, DISABLE_ROLL_FORWARD)) {
		/*
		 * mount should be failed, when device has readonly mode, and
		 * previous checkpoint was not done by clean system shutdown.
		 */
		if (f2fs_hw_is_readonly(sbi)) {
			if (!is_set_ckpt_flags(sbi, CP_UMOUNT_FLAG)) {
				err = -EROFS;
				f2fs_err(sbi, "Need to recover fsync data, but write access unavailable");
				goto free_meta;
			}
			f2fs_info(sbi, "write access unavailable, skipping recovery");
			goto reset_checkpoint;
		}

		if (need_fsck)
			set_sbi_flag(sbi, SBI_NEED_FSCK);

		if (skip_recovery)
			goto reset_checkpoint;

		err = f2fs_recover_fsync_data(sbi, false);
		if (err < 0) {
			if (err != -ENOMEM)
				skip_recovery = true;
			need_fsck = true;
			f2fs_err(sbi, "Cannot recover all fsync data errno=%d",
				 err);
			goto free_meta;
		}
	} else {
		err = f2fs_recover_fsync_data(sbi, true);

		if (!f2fs_readonly(sb) && err > 0) {
			err = -EINVAL;
			f2fs_err(sbi, "Need to recover fsync data");
			goto free_meta;
		}
	}
reset_checkpoint:
	/* f2fs_recover_fsync_data() cleared this already */
	clear_sbi_flag(sbi, SBI_POR_DOING);

	if (test_opt(sbi, DISABLE_CHECKPOINT)) {
		err = f2fs_disable_checkpoint(sbi);
		if (err)
			goto sync_free_meta;
	} else if (is_set_ckpt_flags(sbi, CP_DISABLED_FLAG)) {
		f2fs_enable_checkpoint(sbi);
	}

	/*
	 * If filesystem is not mounted as read-only then
	 * do start the gc_thread.
	 */
	if (test_opt(sbi, BG_GC) && !f2fs_readonly(sb)) {
		/* After POR, we can run background GC thread.*/
		err = f2fs_start_gc_thread(sbi);
		if (err)
			goto sync_free_meta;
	}
	kvfree(options);

	/* recover broken superblock */
	if (recovery) {
		err = f2fs_commit_super(sbi, true);
		f2fs_info(sbi, "Try to recover %dth superblock, ret: %d",
			  sbi->valid_super_block ? 1 : 2, err);
	}

	f2fs_join_shrinker(sbi);

	f2fs_tuning_parameters(sbi);

	f2fs_notice(sbi, "Mounted with checkpoint version = %llx",
		    cur_cp_version(F2FS_CKPT(sbi)));
	f2fs_update_time(sbi, CP_TIME);
	f2fs_update_time(sbi, REQ_TIME);
	clear_sbi_flag(sbi, SBI_CP_DISABLED_QUICK);
	return 0;

sync_free_meta:
	/* safe to flush all the data */
	sync_filesystem(sbi->sb);
	retry_cnt = 0;

free_meta:
#ifdef CONFIG_QUOTA
	f2fs_truncate_quota_inode_pages(sb);
	if (f2fs_sb_has_quota_ino(sbi) && !f2fs_readonly(sb))
		f2fs_quota_off_umount(sbi->sb);
#endif
	/*
	 * Some dirty meta pages can be produced by f2fs_recover_orphan_inodes()
	 * failed by EIO. Then, iput(node_inode) can trigger balance_fs_bg()
	 * followed by f2fs_write_checkpoint() through f2fs_write_node_pages(), which
	 * falls into an infinite loop in f2fs_sync_meta_pages().
	 */
	truncate_inode_pages_final(META_MAPPING(sbi));
	/* evict some inodes being cached by GC */
	evict_inodes(sb);
	f2fs_unregister_sysfs(sbi);
free_root_inode:
	dput(sb->s_root);
	sb->s_root = NULL;
free_node_inode:
	f2fs_release_ino_entry(sbi, true);
	truncate_inode_pages_final(NODE_MAPPING(sbi));
	iput(sbi->node_inode);
	sbi->node_inode = NULL;
free_stats:
	f2fs_destroy_stats(sbi);
free_nm:
	f2fs_destroy_node_manager(sbi);
free_sm:
	f2fs_destroy_segment_manager(sbi);
free_devices:
	destroy_device_list(sbi);
	kvfree(sbi->ckpt);
free_meta_inode:
	make_bad_inode(sbi->meta_inode);
	iput(sbi->meta_inode);
	sbi->meta_inode = NULL;
free_io_dummy:
	mempool_destroy(sbi->write_io_dummy);
free_percpu:
	destroy_percpu_info(sbi);
free_bio_info:
	for (i = 0; i < NR_PAGE_TYPE; i++)
		kvfree(sbi->write_io[i]);
<<<<<<< HEAD
=======

#ifdef CONFIG_UNICODE
	utf8_unload(sbi->s_encoding);
#endif
>>>>>>> 34f21ff3
free_options:
#ifdef CONFIG_QUOTA
	for (i = 0; i < MAXQUOTAS; i++)
		kvfree(F2FS_OPTION(sbi).s_qf_names[i]);
#endif
	kvfree(options);
free_sb_buf:
	kvfree(raw_super);
free_sbi:
	if (sbi->s_chksum_driver)
		crypto_free_shash(sbi->s_chksum_driver);
	kvfree(sbi);

	/* give only one another chance */
	if (retry_cnt > 0 && skip_recovery) {
		retry_cnt--;
		shrink_dcache_sb(sb);
		goto try_onemore;
	}
	return err;
}

static struct dentry *f2fs_mount(struct file_system_type *fs_type, int flags,
			const char *dev_name, void *data)
{
	return mount_bdev(fs_type, flags, dev_name, data, f2fs_fill_super);
}

static void kill_f2fs_super(struct super_block *sb)
{
	if (sb->s_root) {
		struct f2fs_sb_info *sbi = F2FS_SB(sb);

		set_sbi_flag(sbi, SBI_IS_CLOSE);
		f2fs_stop_gc_thread(sbi);
		f2fs_stop_discard_thread(sbi);

		if (is_sbi_flag_set(sbi, SBI_IS_DIRTY) ||
				!is_set_ckpt_flags(sbi, CP_UMOUNT_FLAG)) {
			struct cp_control cpc = {
				.reason = CP_UMOUNT,
			};
			f2fs_write_checkpoint(sbi, &cpc);
		}

		if (is_sbi_flag_set(sbi, SBI_IS_RECOVERED) && f2fs_readonly(sb))
			sb->s_flags &= ~SB_RDONLY;
	}
	kill_block_super(sb);
}

static struct file_system_type f2fs_fs_type = {
	.owner		= THIS_MODULE,
	.name		= "f2fs",
	.mount		= f2fs_mount,
	.kill_sb	= kill_f2fs_super,
	.fs_flags	= FS_REQUIRES_DEV,
};
MODULE_ALIAS_FS("f2fs");

static int __init init_inodecache(void)
{
	f2fs_inode_cachep = kmem_cache_create("f2fs_inode_cache",
			sizeof(struct f2fs_inode_info), 0,
			SLAB_RECLAIM_ACCOUNT|SLAB_ACCOUNT, NULL);
	if (!f2fs_inode_cachep)
		return -ENOMEM;
	return 0;
}

static void destroy_inodecache(void)
{
	/*
	 * Make sure all delayed rcu free inodes are flushed before we
	 * destroy cache.
	 */
	rcu_barrier();
	kmem_cache_destroy(f2fs_inode_cachep);
}

static int __init init_f2fs_fs(void)
{
	int err;

	if (PAGE_SIZE != F2FS_BLKSIZE) {
		printk("F2FS not supported on PAGE_SIZE(%lu) != %d\n",
				PAGE_SIZE, F2FS_BLKSIZE);
		return -EINVAL;
	}

	f2fs_build_trace_ios();

	err = init_inodecache();
	if (err)
		goto fail;
	err = f2fs_create_node_manager_caches();
	if (err)
		goto free_inodecache;
	err = f2fs_create_segment_manager_caches();
	if (err)
		goto free_node_manager_caches;
	err = f2fs_create_checkpoint_caches();
	if (err)
		goto free_segment_manager_caches;
	err = f2fs_create_extent_cache();
	if (err)
		goto free_checkpoint_caches;
	err = f2fs_init_sysfs();
	if (err)
		goto free_extent_cache;
	err = register_shrinker(&f2fs_shrinker_info);
	if (err)
		goto free_sysfs;
	err = register_filesystem(&f2fs_fs_type);
	if (err)
		goto free_shrinker;
	f2fs_create_root_stats();
	err = f2fs_init_post_read_processing();
	if (err)
		goto free_root_stats;
	err = f2fs_init_bio_entry_cache();
	if (err)
		goto free_post_read;
	return 0;

free_post_read:
	f2fs_destroy_post_read_processing();
free_root_stats:
	f2fs_destroy_root_stats();
	unregister_filesystem(&f2fs_fs_type);
free_shrinker:
	unregister_shrinker(&f2fs_shrinker_info);
free_sysfs:
	f2fs_exit_sysfs();
free_extent_cache:
	f2fs_destroy_extent_cache();
free_checkpoint_caches:
	f2fs_destroy_checkpoint_caches();
free_segment_manager_caches:
	f2fs_destroy_segment_manager_caches();
free_node_manager_caches:
	f2fs_destroy_node_manager_caches();
free_inodecache:
	destroy_inodecache();
fail:
	return err;
}

static void __exit exit_f2fs_fs(void)
{
	f2fs_destroy_bio_entry_cache();
	f2fs_destroy_post_read_processing();
	f2fs_destroy_root_stats();
	unregister_filesystem(&f2fs_fs_type);
	unregister_shrinker(&f2fs_shrinker_info);
	f2fs_exit_sysfs();
	f2fs_destroy_extent_cache();
	f2fs_destroy_checkpoint_caches();
	f2fs_destroy_segment_manager_caches();
	f2fs_destroy_node_manager_caches();
	destroy_inodecache();
	f2fs_destroy_trace_ios();
}

module_init(init_f2fs_fs)
module_exit(exit_f2fs_fs)

MODULE_AUTHOR("Samsung Electronics's Praesto Team");
MODULE_DESCRIPTION("Flash Friendly File System");
MODULE_LICENSE("GPL");
<|MERGE_RESOLUTION|>--- conflicted
+++ resolved
@@ -630,19 +630,11 @@
 #else
 		case Opt_fault_injection:
 			f2fs_info(sbi, "fault_injection options not supported");
-<<<<<<< HEAD
 			break;
 
 		case Opt_fault_type:
 			f2fs_info(sbi, "fault_type options not supported");
 			break;
-=======
-			break;
-
-		case Opt_fault_type:
-			f2fs_info(sbi, "fault_type options not supported");
-			break;
->>>>>>> 34f21ff3
 #endif
 		case Opt_lazytime:
 			sb->s_flags |= SB_LAZYTIME;
@@ -830,12 +822,6 @@
 #else
 	if (f2fs_sb_has_quota_ino(sbi) && !f2fs_readonly(sbi->sb)) {
 		f2fs_info(sbi, "Filesystem with quota feature cannot be mounted RDWR without CONFIG_QUOTA");
-<<<<<<< HEAD
-		return -EINVAL;
-	}
-	if (f2fs_sb_has_project_quota(sbi) && !f2fs_readonly(sbi->sb)) {
-		f2fs_err(sbi, "Filesystem with project quota feature cannot be mounted RDWR without CONFIG_QUOTA");
-=======
 		return -EINVAL;
 	}
 	if (f2fs_sb_has_project_quota(sbi) && !f2fs_readonly(sbi->sb)) {
@@ -847,7 +833,6 @@
 	if (f2fs_sb_has_casefold(sbi)) {
 		f2fs_err(sbi,
 			"Filesystem with casefold feature cannot be mounted without CONFIG_UNICODE");
->>>>>>> 34f21ff3
 		return -EINVAL;
 	}
 #endif
@@ -1077,7 +1062,6 @@
 #endif
 	}
 	kvfree(sbi->devs);
-<<<<<<< HEAD
 }
 
 static void f2fs_umount_end(struct super_block *sb, int flags)
@@ -1099,8 +1083,6 @@
 			mutex_unlock(&sbi->gc_mutex);
 		}
 	}
-=======
->>>>>>> 34f21ff3
 }
 
 static void f2fs_put_super(struct super_block *sb)
@@ -1188,12 +1170,9 @@
 	destroy_percpu_info(sbi);
 	for (i = 0; i < NR_PAGE_TYPE; i++)
 		kvfree(sbi->write_io[i]);
-<<<<<<< HEAD
-=======
 #ifdef CONFIG_UNICODE
 	utf8_unload(sbi->s_encoding);
 #endif
->>>>>>> 34f21ff3
 	kvfree(sbi);
 }
 
@@ -1634,10 +1613,7 @@
 	bool need_stop_gc = false;
 	bool no_extent_cache = !test_opt(sbi, EXTENT_CACHE);
 	bool disable_checkpoint = test_opt(sbi, DISABLE_CHECKPOINT);
-<<<<<<< HEAD
-=======
 	bool no_io_align = !F2FS_IO_ALIGNED(sbi);
->>>>>>> 34f21ff3
 	bool checkpoint_changed;
 #ifdef CONFIG_QUOTA
 	int i, j;
@@ -1717,15 +1693,12 @@
 		goto restore_opts;
 	}
 
-<<<<<<< HEAD
-=======
 	if (no_io_align == !!F2FS_IO_ALIGNED(sbi)) {
 		err = -EINVAL;
 		f2fs_warn(sbi, "switch io_bits option is not allowed");
 		goto restore_opts;
 	}
 
->>>>>>> 34f21ff3
 	if ((*flags & SB_RDONLY) && test_opt(sbi, DISABLE_CHECKPOINT)) {
 		err = -EINVAL;
 		f2fs_warn(sbi, "disabling checkpoint not compatible with read-only");
@@ -2580,7 +2553,6 @@
 	if (le32_to_cpu(raw_super->magic) != F2FS_SUPER_MAGIC) {
 		f2fs_info(sbi, "Magic Mismatch, valid(0x%x) - read(0x%x)",
 			  F2FS_SUPER_MAGIC, le32_to_cpu(raw_super->magic));
-<<<<<<< HEAD
 		return -EINVAL;
 	}
 
@@ -2603,25 +2575,7 @@
 	if (le32_to_cpu(raw_super->magic) != F2FS_SUPER_MAGIC) {
 		f2fs_info(sbi, "Magic Mismatch, valid(0x%x) - read(0x%x)",
 			  F2FS_SUPER_MAGIC, le32_to_cpu(raw_super->magic));
-=======
->>>>>>> 34f21ff3
 		return -EINVAL;
-	}
-
-	/* Check checksum_offset and crc in superblock */
-	if (__F2FS_HAS_FEATURE(raw_super, F2FS_FEATURE_SB_CHKSUM)) {
-		crc_offset = le32_to_cpu(raw_super->checksum_offset);
-		if (crc_offset !=
-			offsetof(struct f2fs_super_block, crc)) {
-			f2fs_info(sbi, "Invalid SB checksum offset: %zu",
-				  crc_offset);
-			return -EFSCORRUPTED;
-		}
-		crc = le32_to_cpu(raw_super->crc);
-		if (!f2fs_crc_valid(sbi, crc, raw_super, crc_offset)) {
-			f2fs_info(sbi, "Invalid SB checksum value: %u", crc);
-			return -EFSCORRUPTED;
-		}
 	}
 
 	/* Currently, support only 4KB page cache size */
@@ -2810,12 +2764,7 @@
 	}
 
 	valid_node_count = le32_to_cpu(ckpt->valid_node_count);
-<<<<<<< HEAD
-	avail_node_count = sbi->total_node_count - sbi->nquota_files -
-						F2FS_RESERVED_NODE_NUM;
-=======
 	avail_node_count = sbi->total_node_count - F2FS_RESERVED_NODE_NUM;
->>>>>>> 34f21ff3
 	if (valid_node_count > avail_node_count) {
 		f2fs_err(sbi, "Wrong valid_node_count: %u, avail_node_count: %u",
 			 valid_node_count, avail_node_count);
@@ -2857,11 +2806,7 @@
 		for (j = 0; j < NR_CURSEG_DATA_TYPE; j++) {
 			if (le32_to_cpu(ckpt->cur_node_segno[i]) ==
 				le32_to_cpu(ckpt->cur_data_segno[j])) {
-<<<<<<< HEAD
-				f2fs_err(sbi, "Data segment (%u) and Data segment (%u) has the same segno: %u",
-=======
 				f2fs_err(sbi, "Node segment (%u) and Data segment (%u) has the same segno: %u",
->>>>>>> 34f21ff3
 					 i, j,
 					 le32_to_cpu(ckpt->cur_node_segno[i]));
 				return 1;
@@ -3081,10 +3026,6 @@
 		if (err) {
 			f2fs_err(sbi, "Can't find valid F2FS filesystem in %dth superblock",
 				 block + 1);
-<<<<<<< HEAD
-			err = -EFSCORRUPTED;
-=======
->>>>>>> 34f21ff3
 			brelse(bh);
 			*recovery = 1;
 			continue;
@@ -3236,8 +3177,6 @@
 	}
 	f2fs_info(sbi,
 		  "IO Block Size: %8d KB", F2FS_IO_SIZE_KB(sbi));
-<<<<<<< HEAD
-=======
 	return 0;
 }
 
@@ -3285,7 +3224,6 @@
 		return -EINVAL;
 	}
 #endif
->>>>>>> 34f21ff3
 	return 0;
 }
 
@@ -3384,13 +3322,10 @@
 	sb->s_maxbytes = sbi->max_file_blocks <<
 				le32_to_cpu(raw_super->log_blocksize);
 	sb->s_max_links = F2FS_LINK_MAX;
-<<<<<<< HEAD
-=======
 
 	err = f2fs_setup_casefold(sbi);
 	if (err)
 		goto free_options;
->>>>>>> 34f21ff3
 
 #ifdef CONFIG_QUOTA
 	sb->dq_op = &f2fs_quota_operations;
@@ -3747,13 +3682,10 @@
 free_bio_info:
 	for (i = 0; i < NR_PAGE_TYPE; i++)
 		kvfree(sbi->write_io[i]);
-<<<<<<< HEAD
-=======
 
 #ifdef CONFIG_UNICODE
 	utf8_unload(sbi->s_encoding);
 #endif
->>>>>>> 34f21ff3
 free_options:
 #ifdef CONFIG_QUOTA
 	for (i = 0; i < MAXQUOTAS; i++)
