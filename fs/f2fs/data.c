--- conflicted
+++ resolved
@@ -56,11 +56,7 @@
 
 static enum count_type __read_io_type(struct page *page)
 {
-<<<<<<< HEAD
-	struct address_space *mapping = page->mapping;
-=======
 	struct address_space *mapping = page_file_mapping(page);
->>>>>>> 487e6178
 
 	if (mapping) {
 		struct inode *inode = mapping->host;
@@ -388,11 +384,7 @@
 	io->bio = NULL;
 }
 
-<<<<<<< HEAD
-static bool __has_merged_page(struct f2fs_bio_info *io, struct inode *inode,
-=======
 static bool __has_merged_page(struct bio *bio, struct inode *inode,
->>>>>>> 487e6178
 						struct page *page, nid_t ino)
 {
 	struct bio_vec *bvec;
@@ -456,11 +448,7 @@
 			struct f2fs_bio_info *io = sbi->write_io[btype] + temp;
 
 			down_read(&io->io_rwsem);
-<<<<<<< HEAD
-			ret = __has_merged_page(io, inode, page, ino);
-=======
 			ret = __has_merged_page(io->bio, inode, page, ino);
->>>>>>> 487e6178
 			up_read(&io->io_rwsem);
 		}
 		if (ret)
@@ -540,6 +528,10 @@
 	struct bio *bio = *fio->bio;
 	struct page *page = fio->encrypted_page ?
 			fio->encrypted_page : fio->page;
+	struct inode *inode;
+	bool bio_encrypted;
+	int bi_crypt_skip;
+	u64 dun;
 
 	if (!f2fs_is_valid_blkaddr(fio->sbi, fio->new_blkaddr,
 			__is_meta_io(fio) ? META_GENERIC : DATA_GENERIC))
@@ -548,8 +540,20 @@
 	trace_f2fs_submit_page_bio(page, fio);
 	f2fs_trace_ios(fio, 0);
 
+	inode = fio->page->mapping->host;
+	dun = PG_DUN(inode, fio->page);
+	bi_crypt_skip = fio->encrypted_page ? 1 : 0;
+	bio_encrypted = f2fs_may_encrypt_bio(inode, fio);
+	fio->op_flags |= fio->encrypted_page ? REQ_NOENCRYPT : 0;
+
 	if (bio && (*fio->last_block + 1 != fio->new_blkaddr ||
 			!__same_bdev(fio->sbi, fio->new_blkaddr, bio))) {
+		__submit_bio(fio->sbi, bio, fio->type);
+		bio = NULL;
+	}
+	/* ICE support */
+	if (bio && !fscrypt_mergeable_bio(bio, dun,
+				bio_encrypted, bi_crypt_skip)) {
 		__submit_bio(fio->sbi, bio, fio->type);
 		bio = NULL;
 	}
@@ -558,6 +562,9 @@
 		bio = __bio_alloc(fio->sbi, fio->new_blkaddr, fio->io_wbc,
 				BIO_MAX_PAGES, false, fio->type, fio->temp);
 		bio_set_op_attrs(bio, fio->op, fio->op_flags);
+		if (bio_encrypted)
+			fscrypt_set_ice_dun(inode, bio, dun);
+		fscrypt_set_ice_skip(bio, bi_crypt_skip);
 	}
 
 	if (bio_add_page(bio, page, PAGE_SIZE, 0) < PAGE_SIZE) {
@@ -723,12 +730,9 @@
 	if (IS_ERR(bio))
 		return PTR_ERR(bio);
 
-<<<<<<< HEAD
 	if (f2fs_may_encrypt_bio(inode, NULL))
 		fscrypt_set_ice_dun(inode, bio, PG_DUN(inode, page));
 
-=======
->>>>>>> 487e6178
 	/* wait for GCed page writeback via META_MAPPING */
 	f2fs_wait_on_block_writeback(inode, blkaddr);
 
@@ -868,11 +872,7 @@
 		dn.data_blkaddr = ei.blk + index - ei.fofs;
 		if (!f2fs_is_valid_blkaddr(F2FS_I_SB(inode), dn.data_blkaddr,
 						DATA_GENERIC_ENHANCE_READ)) {
-<<<<<<< HEAD
-			err = -EFAULT;
-=======
 			err = -EFSCORRUPTED;
->>>>>>> 487e6178
 			goto put_err;
 		}
 		goto got_it;
@@ -892,11 +892,7 @@
 			!f2fs_is_valid_blkaddr(F2FS_I_SB(inode),
 						dn.data_blkaddr,
 						DATA_GENERIC_ENHANCE)) {
-<<<<<<< HEAD
-		err = -EFAULT;
-=======
 		err = -EFSCORRUPTED;
->>>>>>> 487e6178
 		goto put_err;
 	}
 got_it:
@@ -1670,17 +1666,11 @@
 	sector_t last_block;
 	sector_t last_block_in_file;
 	sector_t block_nr;
-<<<<<<< HEAD
 	bool bio_encrypted;
 	u64 dun;
 	int ret = 0;
 
-	block_in_file = (sector_t)page->index;
-=======
-	int ret = 0;
-
 	block_in_file = (sector_t)page_index(page);
->>>>>>> 487e6178
 	last_block = block_in_file + nr_pages;
 	last_block_in_file = (i_size_read(inode) + blocksize - 1) >>
 							blkbits;
@@ -1713,23 +1703,15 @@
 		block_nr = map->m_pblk + block_in_file - map->m_lblk;
 		SetPageMappedToDisk(page);
 
-<<<<<<< HEAD
-		if (!PageUptodate(page) && !cleancache_get_page(page)) {
-=======
 		if (!PageUptodate(page) && (!PageSwapCache(page) &&
 					!cleancache_get_page(page))) {
->>>>>>> 487e6178
 			SetPageUptodate(page);
 			goto confused;
 		}
 
 		if (!f2fs_is_valid_blkaddr(F2FS_I_SB(inode), block_nr,
 						DATA_GENERIC_ENHANCE_READ)) {
-<<<<<<< HEAD
-			ret = -EFAULT;
-=======
 			ret = -EFSCORRUPTED;
->>>>>>> 487e6178
 			goto out;
 		}
 	} else {
@@ -1751,7 +1733,6 @@
 		__f2fs_submit_read_bio(F2FS_I_SB(inode), bio, DATA);
 		bio = NULL;
 	}
-<<<<<<< HEAD
 
 	dun = PG_DUN(inode, page);
 	bio_encrypted = f2fs_may_encrypt_bio(inode, NULL);
@@ -1760,8 +1741,6 @@
 		bio = NULL;
 	}
 
-=======
->>>>>>> 487e6178
 	if (bio == NULL) {
 		bio = f2fs_grab_read_bio(inode, block_nr, nr_pages,
 				is_readahead ? REQ_RAHEAD : 0);
@@ -1770,11 +1749,8 @@
 			bio = NULL;
 			goto out;
 		}
-<<<<<<< HEAD
 		if (bio_encrypted)
 			fscrypt_set_ice_dun(inode, bio, dun);
-=======
->>>>>>> 487e6178
 	}
 
 	/*
@@ -2253,12 +2229,8 @@
 
 	unlock_page(page);
 	if (!S_ISDIR(inode->i_mode) && !IS_NOQUOTA(inode) &&
-<<<<<<< HEAD
-					!F2FS_I(inode)->cp_task)
-=======
 					!F2FS_I(inode)->cp_task) {
 		f2fs_submit_ipu_bio(sbi, bio, page);
->>>>>>> 487e6178
 		f2fs_balance_fs(sbi, need_balance_fs);
 	}
 
@@ -2387,12 +2359,8 @@
 				if (wbc->sync_mode != WB_SYNC_NONE) {
 					f2fs_wait_on_page_writeback(page,
 							DATA, true, true);
-<<<<<<< HEAD
-				else
-=======
 					f2fs_submit_ipu_bio(sbi, &bio, page);
 				} else {
->>>>>>> 487e6178
 					goto continue_unlock;
 				}
 			}
@@ -2450,12 +2418,9 @@
 	if (nwritten)
 		f2fs_submit_merged_write_cond(F2FS_M_SB(mapping), mapping->host,
 								NULL, 0, DATA);
-<<<<<<< HEAD
-=======
 	/* submit cached bio of IPU write */
 	if (bio)
 		__submit_bio(sbi, bio, DATA);
->>>>>>> 487e6178
 
 	return ret;
 }
@@ -2467,12 +2432,9 @@
 		return false;
 	if (IS_NOQUOTA(inode))
 		return false;
-<<<<<<< HEAD
-=======
 	/* to avoid deadlock in path of data flush */
 	if (F2FS_I(inode)->cp_task)
 		return false;
->>>>>>> 487e6178
 	if (wbc->sync_mode != WB_SYNC_ALL)
 		return true;
 	if (get_dirty_pages(inode) >= SM_I(F2FS_I_SB(inode))->min_seq_blocks)
@@ -2754,11 +2716,7 @@
 	} else {
 		if (!f2fs_is_valid_blkaddr(sbi, blkaddr,
 				DATA_GENERIC_ENHANCE_READ)) {
-<<<<<<< HEAD
-			err = -EFAULT;
-=======
 			err = -EFSCORRUPTED;
->>>>>>> 487e6178
 			goto fail;
 		}
 		err = f2fs_submit_page_read(inode, page, blkaddr);
