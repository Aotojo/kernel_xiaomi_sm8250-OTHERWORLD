--- conflicted
+++ resolved
@@ -3579,21 +3579,12 @@
 			page_cache_release(pagepool[i]);
 		}
 		nr = 0;
-<<<<<<< HEAD
 	}
 	for (i = 0; i < nr; i++) {
 		__extent_read_full_page(tree, pagepool[i], get_extent,
 					&bio, 0, &bio_flags);
 		page_cache_release(pagepool[i]);
 	}
-=======
-	}
-	for (i = 0; i < nr; i++) {
-		__extent_read_full_page(tree, pagepool[i], get_extent,
-					&bio, 0, &bio_flags);
-		page_cache_release(pagepool[i]);
-	}
->>>>>>> 9450d57e
 
 	BUG_ON(!list_empty(pages));
 	if (bio)
