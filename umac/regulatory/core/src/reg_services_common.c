--- conflicted
+++ resolved
@@ -1328,7 +1328,6 @@
 
 	if (count == NUM_CHANNELS)
 		goto end;
-<<<<<<< HEAD
 
 	if (chan_list[count].center_freq == freq)
 		return chan_list[count].chan_num;
@@ -1336,15 +1335,6 @@
 	if (count == 0)
 		goto end;
 
-=======
-
-	if (chan_list[count].center_freq == freq)
-		return chan_list[count].chan_num;
-
-	if (count == 0)
-		goto end;
-
->>>>>>> 14a7aca0
 	if ((chan_list[count - 1].chan_num == INVALID_CHANNEL_NUM) ||
 	    (chan_list[count].chan_num == INVALID_CHANNEL_NUM)) {
 		reg_err("Frequency %d invalid in current reg domain", freq);
@@ -2128,8 +2118,6 @@
 
 	return psoc_reg->ignore_fw_reg_offload_ind;
 }
-<<<<<<< HEAD
-=======
 
 QDF_STATUS reg_set_6ghz_supported(struct wlan_objmgr_psoc *psoc, bool val)
 {
@@ -2172,5 +2160,4 @@
 	}
 
 	return psoc_priv_obj->six_ghz_supported;
-}
->>>>>>> 14a7aca0
+}