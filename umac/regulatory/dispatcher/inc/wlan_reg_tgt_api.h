--- conflicted
+++ resolved
@@ -74,8 +74,6 @@
  */
 bool tgt_reg_ignore_fw_reg_offload_ind(struct wlan_objmgr_psoc *psoc);
 
-<<<<<<< HEAD
-=======
 /**
  * tgt_reg_set_6ghz_supported() - Whether 6ghz is supported by the chip
  * @psoc: Pointer to psoc
@@ -84,5 +82,4 @@
 QDF_STATUS tgt_reg_set_6ghz_supported(struct wlan_objmgr_psoc *psoc,
 				      bool val);
 
->>>>>>> 14a7aca0
 #endif