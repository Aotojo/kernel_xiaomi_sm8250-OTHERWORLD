/*
 * Copyright (c) 2017-2019 The Linux Foundation. All rights reserved.
 *
 *
 * Permission to use, copy, modify, and/or distribute this software for
 * any purpose with or without fee is hereby granted, provided that the
 * above copyright notice and this permission notice appear in all
 * copies.
 *
 * THE SOFTWARE IS PROVIDED "AS IS" AND THE AUTHOR DISCLAIMS ALL
 * WARRANTIES WITH REGARD TO THIS SOFTWARE INCLUDING ALL IMPLIED
 * WARRANTIES OF MERCHANTABILITY AND FITNESS. IN NO EVENT SHALL THE
 * AUTHOR BE LIABLE FOR ANY SPECIAL, DIRECT, INDIRECT, OR CONSEQUENTIAL
 * DAMAGES OR ANY DAMAGES WHATSOEVER RESULTING FROM LOSS OF USE, DATA OR
 * PROFITS, WHETHER IN AN ACTION OF CONTRACT, NEGLIGENCE OR OTHER
 * TORTIOUS ACTION, ARISING OUT OF OR IN CONNECTION WITH THE USE OR
 * PERFORMANCE OF THIS SOFTWARE.
 */

 /**
 * @file wlan_req_tgt_api.c
 * @brief contains regulatory target interface definations
 */

#include <qdf_status.h>
#include <qdf_types.h>
#include <wlan_cmn.h>
#include <reg_services_public_struct.h>
#include <wlan_reg_tgt_api.h>
#include <wlan_objmgr_psoc_obj.h>
#include <../../core/src/reg_priv_objs.h>
#include <../../core/src/reg_utils.h>
#include <../../core/src/reg_services_common.h>
#include <../../core/src/reg_lte.h>
#include <../../core/src/reg_build_chan_list.h>
#include <../../core/src/reg_offload_11d_scan.h>

/**
 * tgt_process_master_chan_list() - process master channel list
 * @reg_info: regulatory info
 *
 * Return: QDF_STATUS
 */
QDF_STATUS tgt_reg_process_master_chan_list(struct cur_regulatory_info
					    *reg_info)
{
	return reg_process_master_chan_list(reg_info);
}

QDF_STATUS tgt_reg_process_11d_new_country(struct wlan_objmgr_psoc *psoc,
		struct reg_11d_new_country *reg_11d_new_cc)
{
	return reg_save_new_11d_country(psoc, reg_11d_new_cc->alpha2);
}

QDF_STATUS tgt_reg_set_regdb_offloaded(struct wlan_objmgr_psoc *psoc,
		bool val)
{
	return reg_set_regdb_offloaded(psoc, val);
}

QDF_STATUS tgt_reg_set_11d_offloaded(struct wlan_objmgr_psoc *psoc,
		bool val)
{
	return reg_set_11d_offloaded(psoc, val);
}

QDF_STATUS tgt_reg_process_ch_avoid_event(struct wlan_objmgr_psoc *psoc,
		struct ch_avoid_ind_type *ch_avoid_evnt)
{
	return reg_process_ch_avoid_event(psoc, ch_avoid_evnt);
}

bool tgt_reg_ignore_fw_reg_offload_ind(struct wlan_objmgr_psoc *psoc)
{
	return reg_get_ignore_fw_reg_offload_ind(psoc);
<<<<<<< HEAD
=======
}

QDF_STATUS tgt_reg_set_6ghz_supported(struct wlan_objmgr_psoc *psoc,
				      bool val)
{
	return reg_set_6ghz_supported(psoc, val);
>>>>>>> 14a7aca0
}<|MERGE_RESOLUTION|>--- conflicted
+++ resolved
@@ -74,13 +74,10 @@
 bool tgt_reg_ignore_fw_reg_offload_ind(struct wlan_objmgr_psoc *psoc)
 {
 	return reg_get_ignore_fw_reg_offload_ind(psoc);
-<<<<<<< HEAD
-=======
 }
 
 QDF_STATUS tgt_reg_set_6ghz_supported(struct wlan_objmgr_psoc *psoc,
 				      bool val)
 {
 	return reg_set_6ghz_supported(psoc, val);
->>>>>>> 14a7aca0
 }