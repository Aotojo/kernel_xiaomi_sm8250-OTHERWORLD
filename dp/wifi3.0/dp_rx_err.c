/*
 * Copyright (c) 2016-2020 The Linux Foundation. All rights reserved.
 *
 * Permission to use, copy, modify, and/or distribute this software for
 * any purpose with or without fee is hereby granted, provided that the
 * above copyright notice and this permission notice appear in all
 * copies.
 *
 * THE SOFTWARE IS PROVIDED "AS IS" AND THE AUTHOR DISCLAIMS ALL
 * WARRANTIES WITH REGARD TO THIS SOFTWARE INCLUDING ALL IMPLIED
 * WARRANTIES OF MERCHANTABILITY AND FITNESS. IN NO EVENT SHALL THE
 * AUTHOR BE LIABLE FOR ANY SPECIAL, DIRECT, INDIRECT, OR CONSEQUENTIAL
 * DAMAGES OR ANY DAMAGES WHATSOEVER RESULTING FROM LOSS OF USE, DATA OR
 * PROFITS, WHETHER IN AN ACTION OF CONTRACT, NEGLIGENCE OR OTHER
 * TORTIOUS ACTION, ARISING OUT OF OR IN CONNECTION WITH THE USE OR
 * PERFORMANCE OF THIS SOFTWARE.
 */

#include "hal_hw_headers.h"
#include "dp_types.h"
#include "dp_rx.h"
#include "dp_peer.h"
#include "dp_internal.h"
#include "hal_api.h"
#include "qdf_trace.h"
#include "qdf_nbuf.h"
#ifdef CONFIG_MCL
#include <cds_ieee80211_common.h>
#endif
#include "dp_rx_defrag.h"
#ifdef FEATURE_WDS
#include "dp_txrx_wds.h"
#endif
#include <enet.h>	/* LLC_SNAP_HDR_LEN */
#include "qdf_net_types.h"

/**
 * dp_rx_mcast_echo_check() - check if the mcast pkt is a loop
 *			      back on same vap or a different vap.
 *
 * @soc: core DP main context
 * @peer: dp peer handler
 * @rx_tlv_hdr: start of the rx TLV header
 * @nbuf: pkt buffer
 *
 * Return: bool (true if it is a looped back pkt else false)
 *
 */
static inline bool dp_rx_mcast_echo_check(struct dp_soc *soc,
					struct dp_peer *peer,
					uint8_t *rx_tlv_hdr,
					qdf_nbuf_t nbuf)
{
	struct dp_vdev *vdev = peer->vdev;
	struct dp_ast_entry *ase = NULL;
	uint16_t sa_idx = 0;
	uint8_t *data;

	/*
	 * Multicast Echo Check is required only if vdev is STA and
	 * received pkt is a multicast/broadcast pkt. otherwise
	 * skip the MEC check.
	 */
	if (vdev->opmode != wlan_op_mode_sta)
		return false;

	if (!hal_rx_msdu_end_da_is_mcbc_get(rx_tlv_hdr))
		return false;

	data = qdf_nbuf_data(nbuf);
	/*
	 * if the received pkts src mac addr matches with vdev
	 * mac address then drop the pkt as it is looped back
	 */
	if (!(qdf_mem_cmp(&data[QDF_MAC_ADDR_SIZE],
			vdev->mac_addr.raw,
			QDF_MAC_ADDR_SIZE)))
		return true;

	/*
	 * In case of qwrap isolation mode, donot drop loopback packets.
	 * In isolation mode, all packets from the wired stations need to go
	 * to rootap and loop back to reach the wireless stations and
	 * vice-versa.
	 */
	if (qdf_unlikely(vdev->isolation_vdev))
		return false;

	/* if the received pkts src mac addr matches with the
	 * wired PCs MAC addr which is behind the STA or with
	 * wireless STAs MAC addr which are behind the Repeater,
	 * then drop the pkt as it is looped back
	 */
	qdf_spin_lock_bh(&soc->ast_lock);
	if (hal_rx_msdu_end_sa_is_valid_get(rx_tlv_hdr)) {
		sa_idx = hal_rx_msdu_end_sa_idx_get(rx_tlv_hdr);

		if ((sa_idx < 0) ||
		    (sa_idx >= wlan_cfg_get_max_ast_idx(soc->wlan_cfg_ctx))) {
			qdf_spin_unlock_bh(&soc->ast_lock);
			QDF_TRACE(QDF_MODULE_ID_TXRX, QDF_TRACE_LEVEL_ERROR,
					"invalid sa_idx: %d", sa_idx);
			qdf_assert_always(0);
		}

		ase = soc->ast_table[sa_idx];
		if (!ase) {
			/* We do not get a peer map event for STA and without
			 * this event we don't know what is STA's sa_idx.
			 * For this reason the AST is still not associated to
			 * any index postion in ast_table.
			 * In these kind of scenarios where sa is valid but
			 * ast is not in ast_table, we use the below API to get
			 * AST entry for STA's own mac_address.
			 */
			ase = dp_peer_ast_list_find(soc, peer,
						    &data[QDF_MAC_ADDR_SIZE]);
			if (ase) {
				ase->ast_idx = sa_idx;
				soc->ast_table[sa_idx] = ase;
				ase->is_mapped = TRUE;
			}
		}
	} else {
		ase = dp_peer_ast_hash_find_by_pdevid(soc,
						      &data[QDF_MAC_ADDR_SIZE],
						      vdev->pdev->pdev_id);
	}

	if (ase) {

		if (ase->pdev_id != vdev->pdev->pdev_id) {
			qdf_spin_unlock_bh(&soc->ast_lock);
			QDF_TRACE(QDF_MODULE_ID_DP,
				QDF_TRACE_LEVEL_INFO,
				"Detected DBDC Root AP %pM, %d %d",
				&data[QDF_MAC_ADDR_SIZE], vdev->pdev->pdev_id,
				ase->pdev_id);
			return false;
		}

		if ((ase->type == CDP_TXRX_AST_TYPE_MEC) ||
				(ase->peer != peer)) {
			qdf_spin_unlock_bh(&soc->ast_lock);
			QDF_TRACE(QDF_MODULE_ID_DP,
				QDF_TRACE_LEVEL_INFO,
				"received pkt with same src mac %pM",
				&data[QDF_MAC_ADDR_SIZE]);

			return true;
		}
	}
	qdf_spin_unlock_bh(&soc->ast_lock);
	return false;
}

/**
 * dp_rx_link_desc_return_by_addr - Return a MPDU link descriptor to
 *					(WBM) by address
 *
 * @soc: core DP main context
 * @link_desc_addr: link descriptor addr
 *
 * Return: QDF_STATUS
 */
QDF_STATUS
dp_rx_link_desc_return_by_addr(struct dp_soc *soc, void *link_desc_addr,
					uint8_t bm_action)
{
	struct dp_srng *wbm_desc_rel_ring = &soc->wbm_desc_rel_ring;
	void *wbm_rel_srng = wbm_desc_rel_ring->hal_srng;
	void *hal_soc = soc->hal_soc;
	QDF_STATUS status = QDF_STATUS_E_FAILURE;
	void *src_srng_desc;

	if (!wbm_rel_srng) {
		QDF_TRACE(QDF_MODULE_ID_DP, QDF_TRACE_LEVEL_ERROR,
			"WBM RELEASE RING not initialized");
		return status;
	}

	if (qdf_unlikely(hal_srng_access_start(hal_soc, wbm_rel_srng))) {

		/* TODO */
		/*
		 * Need API to convert from hal_ring pointer to
		 * Ring Type / Ring Id combo
		 */
		QDF_TRACE(QDF_MODULE_ID_DP, QDF_TRACE_LEVEL_ERROR,
			FL("HAL RING Access For WBM Release SRNG Failed - %pK"),
			wbm_rel_srng);
		DP_STATS_INC(soc, rx.err.hal_ring_access_fail, 1);
		goto done;
	}
	src_srng_desc = hal_srng_src_get_next(hal_soc, wbm_rel_srng);
	if (qdf_likely(src_srng_desc)) {
		/* Return link descriptor through WBM ring (SW2WBM)*/
		hal_rx_msdu_link_desc_set(hal_soc,
				src_srng_desc, link_desc_addr, bm_action);
		status = QDF_STATUS_SUCCESS;
	} else {
		struct hal_srng *srng = (struct hal_srng *)wbm_rel_srng;

		DP_STATS_INC(soc, rx.err.hal_ring_access_full_fail, 1);

		dp_info_rl("WBM Release Ring (Id %d) Full(Fail CNT %u)",
			   srng->ring_id,
			   soc->stats.rx.err.hal_ring_access_full_fail);
		dp_info_rl("HP 0x%x Reap HP 0x%x TP 0x%x Cached TP 0x%x",
			   *srng->u.src_ring.hp_addr,
			   srng->u.src_ring.reap_hp,
			   *srng->u.src_ring.tp_addr,
			   srng->u.src_ring.cached_tp);
<<<<<<< HEAD
		qdf_assert(0);
=======
		QDF_BUG(0);
>>>>>>> 08588499
	}
done:
	hal_srng_access_end(hal_soc, wbm_rel_srng);
	return status;

}

/**
 * dp_rx_link_desc_return() - Return a MPDU link descriptor to HW
 *				(WBM), following error handling
 *
 * @soc: core DP main context
 * @ring_desc: opaque pointer to the REO error ring descriptor
 *
 * Return: QDF_STATUS
 */
QDF_STATUS
dp_rx_link_desc_return(struct dp_soc *soc, void *ring_desc, uint8_t bm_action)
{
	void *buf_addr_info = HAL_RX_REO_BUF_ADDR_INFO_GET(ring_desc);
	return dp_rx_link_desc_return_by_addr(soc, buf_addr_info, bm_action);
}

/**
 * dp_rx_msdus_drop() - Drops all MSDU's per MPDU
 *
 * @soc: core txrx main context
 * @ring_desc: opaque pointer to the REO error ring descriptor
 * @mpdu_desc_info: MPDU descriptor information from ring descriptor
 * @head: head of the local descriptor free-list
 * @tail: tail of the local descriptor free-list
 * @quota: No. of units (packets) that can be serviced in one shot.
 *
 * This function is used to drop all MSDU in an MPDU
 *
 * Return: uint32_t: No. of elements processed
 */
static uint32_t dp_rx_msdus_drop(struct dp_soc *soc, void *ring_desc,
		struct hal_rx_mpdu_desc_info *mpdu_desc_info,
		uint8_t *mac_id,
		uint32_t quota)
{
	uint32_t rx_bufs_used = 0;
	void *link_desc_va;
	struct hal_buf_info buf_info;
	struct dp_pdev *pdev;
	struct hal_rx_msdu_list msdu_list; /* MSDU's per MPDU */
	int i;
	uint8_t *rx_tlv_hdr;
	uint32_t tid;

	hal_rx_reo_buf_paddr_get(ring_desc, &buf_info);

	link_desc_va = dp_rx_cookie_2_link_desc_va(soc, &buf_info);

	/* No UNMAP required -- this is "malloc_consistent" memory */
	hal_rx_msdu_list_get(soc->hal_soc, link_desc_va, &msdu_list,
			     &mpdu_desc_info->msdu_count);

	for (i = 0; (i < mpdu_desc_info->msdu_count) && quota--; i++) {
		struct dp_rx_desc *rx_desc =
			dp_rx_cookie_2_va_rxdma_buf(soc,
			msdu_list.sw_cookie[i]);

		qdf_assert_always(rx_desc);

		/* all buffers from a MSDU link link belong to same pdev */
		*mac_id = rx_desc->pool_id;
		pdev = soc->pdev_list[rx_desc->pool_id];

		if (!dp_rx_desc_check_magic(rx_desc)) {
			QDF_TRACE(QDF_MODULE_ID_DP, QDF_TRACE_LEVEL_ERROR,
					FL("Invalid rx_desc cookie=%d"),
					msdu_list.sw_cookie[i]);
			return rx_bufs_used;
		}

		qdf_nbuf_unmap_single(soc->osdev,
				      rx_desc->nbuf, QDF_DMA_FROM_DEVICE);

		rx_desc->rx_buf_start = qdf_nbuf_data(rx_desc->nbuf);

		rx_bufs_used++;
		tid = hal_rx_mpdu_start_tid_get(soc->hal_soc,
						rx_desc->rx_buf_start);
		QDF_TRACE(QDF_MODULE_ID_DP, QDF_TRACE_LEVEL_ERROR,
			"Packet received with PN error for tid :%d", tid);

		rx_tlv_hdr = qdf_nbuf_data(rx_desc->nbuf);
		if (hal_rx_encryption_info_valid(rx_tlv_hdr))
			hal_rx_print_pn(rx_tlv_hdr);

		/* Just free the buffers */
		qdf_nbuf_free(rx_desc->nbuf);

		dp_rx_add_to_free_desc_list(&pdev->free_list_head,
					    &pdev->free_list_tail, rx_desc);
	}

	/* Return link descriptor through WBM ring (SW2WBM)*/
	dp_rx_link_desc_return(soc, ring_desc, HAL_BM_ACTION_PUT_IN_IDLE_LIST);

	return rx_bufs_used;
}

/**
 * dp_rx_pn_error_handle() - Handles PN check errors
 *
 * @soc: core txrx main context
 * @ring_desc: opaque pointer to the REO error ring descriptor
 * @mpdu_desc_info: MPDU descriptor information from ring descriptor
 * @head: head of the local descriptor free-list
 * @tail: tail of the local descriptor free-list
 * @quota: No. of units (packets) that can be serviced in one shot.
 *
 * This function implements PN error handling
 * If the peer is configured to ignore the PN check errors
 * or if DP feels, that this frame is still OK, the frame can be
 * re-injected back to REO to use some of the other features
 * of REO e.g. duplicate detection/routing to other cores
 *
 * Return: uint32_t: No. of elements processed
 */
static uint32_t
dp_rx_pn_error_handle(struct dp_soc *soc, void *ring_desc,
		      struct hal_rx_mpdu_desc_info *mpdu_desc_info,
		      uint8_t *mac_id,
		      uint32_t quota)
{
	uint16_t peer_id;
	uint32_t rx_bufs_used = 0;
	struct dp_peer *peer;
	bool peer_pn_policy = false;

	peer_id = DP_PEER_METADATA_PEER_ID_GET(
				mpdu_desc_info->peer_meta_data);


	peer = dp_peer_find_by_id(soc, peer_id);

	if (qdf_likely(peer)) {
		/*
		 * TODO: Check for peer specific policies & set peer_pn_policy
		 */
		QDF_TRACE(QDF_MODULE_ID_TXRX, QDF_TRACE_LEVEL_ERROR,
			"discard rx due to PN error for peer  %pK  "
			"(%02x:%02x:%02x:%02x:%02x:%02x)",
			peer,
			peer->mac_addr.raw[0], peer->mac_addr.raw[1],
			peer->mac_addr.raw[2], peer->mac_addr.raw[3],
			peer->mac_addr.raw[4], peer->mac_addr.raw[5]);

		dp_peer_unref_del_find_by_id(peer);
	}
	QDF_TRACE(QDF_MODULE_ID_DP, QDF_TRACE_LEVEL_ERROR,
		"Packet received with PN error");

	/* No peer PN policy -- definitely drop */
	if (!peer_pn_policy)
		rx_bufs_used = dp_rx_msdus_drop(soc, ring_desc,
						mpdu_desc_info,
						mac_id, quota);

	return rx_bufs_used;
}

/**
 * dp_rx_oor_handle() - Handles the msdu which is OOR error
 *
 * @soc: core txrx main context
 * @nbuf: pointer to msdu skb
 * @peer_id: dp peer ID
 *
 * This function process the msdu delivered from REO2TCL
 * ring with error type OOR
 *
 * Return: None
 */
static void
dp_rx_oor_handle(struct dp_soc *soc,
		 qdf_nbuf_t nbuf,
		 uint16_t peer_id)
{
	uint32_t frame_mask = FRAME_MASK_IPV4_ARP | FRAME_MASK_IPV4_DHCP |
				FRAME_MASK_IPV4_EAPOL | FRAME_MASK_IPV6_DHCP;
	struct dp_peer *peer = NULL;

	peer = dp_peer_find_by_id(soc, peer_id);
	if (!peer) {
		dp_info_rl("peer not found");
		goto free_nbuf;
	}

	if (dp_rx_deliver_special_frame(soc, peer, nbuf, frame_mask)) {
		DP_STATS_INC(soc, rx.err.reo_err_oor_to_stack, 1);
		dp_peer_unref_del_find_by_id(peer);
		return;
	}

free_nbuf:
	if (peer)
		dp_peer_unref_del_find_by_id(peer);

	DP_STATS_INC(soc, rx.err.reo_err_oor_drop, 1);
	qdf_nbuf_free(nbuf);
}

/**
 * dp_rx_reo_err_entry_process() - Handles for REO error entry processing
 *
 * @soc: core txrx main context
 * @ring_desc: opaque pointer to the REO error ring descriptor
 * @mpdu_desc_info: pointer to mpdu level description info
 * @link_desc_va: pointer to msdu_link_desc virtual address
 * @err_code: reo erro code fetched from ring entry
 *
 * Function to handle msdus fetched from msdu link desc, currently
 * only support 2K jump, OOR error.
 *
 * Return: msdu count processed.
 */
static uint32_t
dp_rx_reo_err_entry_process(struct dp_soc *soc,
			    void *ring_desc,
			    struct hal_rx_mpdu_desc_info *mpdu_desc_info,
			    void *link_desc_va,
			    enum hal_reo_error_code err_code)
{
	uint32_t rx_bufs_used = 0;
	struct dp_pdev *pdev;
	int i;
	uint8_t *rx_tlv_hdr;
	uint32_t tid = DP_MAX_TIDS;
	uint16_t peer_id;
	struct dp_rx_desc *rx_desc;
	qdf_nbuf_t nbuf;
	struct hal_buf_info buf_info;
	struct hal_rx_msdu_list msdu_list;
	uint16_t num_msdus;
	struct buffer_addr_info cur_link_desc_addr_info = { 0 };
	struct buffer_addr_info next_link_desc_addr_info = { 0 };
	/* First field in REO Dst ring Desc is buffer_addr_info */
	void *buf_addr_info = ring_desc;

	peer_id = DP_PEER_METADATA_PEER_ID_GET(
					mpdu_desc_info->peer_meta_data);

more_msdu_link_desc:
	hal_rx_msdu_list_get(soc->hal_soc, link_desc_va, &msdu_list,
			     &num_msdus);
	for (i = 0; i < num_msdus; i++) {
		rx_desc = dp_rx_cookie_2_va_rxdma_buf(
					soc,
					msdu_list.sw_cookie[i]);

		qdf_assert_always(rx_desc);

		/* all buffers from a MSDU link belong to same pdev */
		pdev = soc->pdev_list[rx_desc->pool_id];

		nbuf = rx_desc->nbuf;
		qdf_nbuf_unmap_single(soc->osdev,
				      nbuf, QDF_DMA_FROM_DEVICE);

		rx_tlv_hdr = qdf_nbuf_data(nbuf);
		QDF_NBUF_CB_RX_PKT_LEN(nbuf) = msdu_list.msdu_info[i].msdu_len;

		switch (err_code) {
		case HAL_REO_ERR_REGULAR_FRAME_2K_JUMP:
			/*
			 * only first msdu, mpdu start description tlv valid?
			 * and use it for following msdu.
			 */
			if (hal_rx_msdu_end_first_msdu_get(rx_tlv_hdr))
				tid = hal_rx_mpdu_start_tid_get(soc->hal_soc,
								rx_tlv_hdr);

			dp_2k_jump_handle(soc, nbuf, peer_id, tid);
			break;

		case HAL_REO_ERR_REGULAR_FRAME_OOR:
			dp_rx_oor_handle(soc, nbuf, peer_id);
			break;
		default:
			dp_err_rl("Non-support error code %d", err_code);
			qdf_nbuf_free(nbuf);
		}

		dp_rx_add_to_free_desc_list(&pdev->free_list_head,
					    &pdev->free_list_tail, rx_desc);
		rx_bufs_used++;
	}

	if (rx_bufs_used < mpdu_desc_info->msdu_count) {
		hal_rx_get_next_msdu_link_desc_buf_addr_info(
						link_desc_va,
						&next_link_desc_addr_info);

		if (hal_rx_is_buf_addr_info_valid(
				&next_link_desc_addr_info)) {
			dp_rx_link_desc_return_by_addr(
					soc,
					buf_addr_info,
					HAL_BM_ACTION_PUT_IN_IDLE_LIST);

			hal_rx_buffer_addr_info_get_paddr(
						&next_link_desc_addr_info,
						&buf_info);
			link_desc_va =
				dp_rx_cookie_2_link_desc_va(soc, &buf_info);
			cur_link_desc_addr_info = next_link_desc_addr_info;
			buf_addr_info = &cur_link_desc_addr_info;

			goto more_msdu_link_desc;
		}
	}

	dp_rx_link_desc_return_by_addr(soc, buf_addr_info,
				       HAL_BM_ACTION_PUT_IN_IDLE_LIST);
	QDF_BUG(rx_bufs_used == mpdu_desc_info->msdu_count);

	return rx_bufs_used;
}

#ifdef CONFIG_MCL
#define DP_PDEV_INVALID_PEER_MSDU_CHECK(head, tail) \
		do {                                \
			qdf_assert_always(!(head)); \
			qdf_assert_always(!(tail)); \
		} while (0)
#else
#define DP_PDEV_INVALID_PEER_MSDU_CHECK(head, tail) /* no op */
#endif

/**
 * dp_rx_chain_msdus() - Function to chain all msdus of a mpdu
 *                       to pdev invalid peer list
 *
 * @soc: core DP main context
 * @nbuf: Buffer pointer
 * @rx_tlv_hdr: start of rx tlv header
 * @mac_id: mac id
 *
 *  Return: bool: true for last msdu of mpdu
 */
static bool
dp_rx_chain_msdus(struct dp_soc *soc, qdf_nbuf_t nbuf, uint8_t *rx_tlv_hdr,
								uint8_t mac_id)
{
	bool mpdu_done = false;
	qdf_nbuf_t curr_nbuf = NULL;
	qdf_nbuf_t tmp_nbuf = NULL;

	/* TODO: Currently only single radio is supported, hence
	 * pdev hard coded to '0' index
	 */
	struct dp_pdev *dp_pdev = soc->pdev_list[mac_id];

	if (!dp_pdev->first_nbuf) {
		qdf_nbuf_set_rx_chfrag_start(nbuf, 1);
		dp_pdev->ppdu_id = HAL_RX_HW_DESC_GET_PPDUID_GET(rx_tlv_hdr);
		dp_pdev->first_nbuf = true;

		/* If the new nbuf received is the first msdu of the
		 * amsdu and there are msdus in the invalid peer msdu
		 * list, then let us free all the msdus of the invalid
		 * peer msdu list.
		 * This scenario can happen when we start receiving
		 * new a-msdu even before the previous a-msdu is completely
		 * received.
		 */
		curr_nbuf = dp_pdev->invalid_peer_head_msdu;
		while (curr_nbuf) {
			tmp_nbuf = curr_nbuf->next;
			qdf_nbuf_free(curr_nbuf);
			curr_nbuf = tmp_nbuf;
		}

		dp_pdev->invalid_peer_head_msdu = NULL;
		dp_pdev->invalid_peer_tail_msdu = NULL;
		hal_rx_mon_hw_desc_get_mpdu_status(soc->hal_soc, rx_tlv_hdr,
				&(dp_pdev->ppdu_info.rx_status));

	}

	if (dp_pdev->ppdu_id == hal_rx_attn_phy_ppdu_id_get(rx_tlv_hdr) &&
	    hal_rx_attn_msdu_done_get(rx_tlv_hdr)) {
		qdf_nbuf_set_rx_chfrag_end(nbuf, 1);
		qdf_assert_always(dp_pdev->first_nbuf == true);
		dp_pdev->first_nbuf = false;
		mpdu_done = true;
	}

	/*
	 * For MCL, invalid_peer_head_msdu and invalid_peer_tail_msdu
	 * should be NULL here, add the checking for debugging purpose
	 * in case some corner case.
	 */
	DP_PDEV_INVALID_PEER_MSDU_CHECK(dp_pdev->invalid_peer_head_msdu,
					dp_pdev->invalid_peer_tail_msdu);
	DP_RX_LIST_APPEND(dp_pdev->invalid_peer_head_msdu,
				dp_pdev->invalid_peer_tail_msdu,
				nbuf);

	return mpdu_done;
}

static
void dp_rx_wbm_err_handle_bar(struct dp_soc *soc,
			      struct dp_peer *peer,
			      qdf_nbuf_t nbuf)
{
	uint8_t *rx_tlv_hdr;
	unsigned char type, subtype;
	uint16_t start_seq_num;
	uint32_t tid;
	struct ieee80211_frame_bar *bar;

	/*
	 * 1. Is this a BAR frame. If not Discard it.
	 * 2. If it is, get the peer id, tid, ssn
	 * 2a Do a tid update
	 */

	rx_tlv_hdr = qdf_nbuf_data(nbuf);
	bar = (struct ieee80211_frame_bar *)(rx_tlv_hdr +
					     sizeof(struct rx_pkt_tlvs));

	type = bar->i_fc[0] & IEEE80211_FC0_TYPE_MASK;
	subtype = bar->i_fc[0] & IEEE80211_FC0_SUBTYPE_MASK;

	if (!(type == IEEE80211_FC0_TYPE_CTL &&
	      subtype == QDF_IEEE80211_FC0_SUBTYPE_BAR)) {
		dp_err_rl("Not a BAR frame!");
		return;
	}

	tid = hal_rx_mpdu_start_tid_get(soc->hal_soc, rx_tlv_hdr);
	qdf_assert_always(tid < DP_MAX_TIDS);

	start_seq_num = le16toh(bar->i_seq) >> IEEE80211_SEQ_SEQ_SHIFT;

	dp_info_rl("tid %u window_size %u start_seq_num %u",
		   tid, peer->rx_tid[tid].ba_win_size, start_seq_num);

	dp_rx_tid_update_wifi3(peer, tid,
			       peer->rx_tid[tid].ba_win_size,
			       start_seq_num);
}

/**
 * dp_2k_jump_handle() - Function to handle 2k jump exception
 *                        on WBM ring
 *
 * @soc: core DP main context
 * @nbuf: buffer pointer
 * @peer_id: peer id of first msdu
 * @tid: Tid for which exception occurred
 *
 * This function handles 2k jump violations arising out
 * of receiving aggregates in non BA case. This typically
 * may happen if aggregates are received on a QOS enabled TID
 * while Rx window size is still initialized to value of 2. Or
 * it may also happen if negotiated window size is 1 but peer
 * sends aggregates.
 *
 */

void
dp_2k_jump_handle(struct dp_soc *soc,
		  qdf_nbuf_t nbuf,
		  uint16_t peer_id,
		  uint8_t tid)
{
	struct dp_peer *peer = NULL;
	struct dp_rx_tid *rx_tid = NULL;
	uint32_t frame_mask = FRAME_MASK_IPV4_ARP;

	peer = dp_peer_find_by_id(soc, peer_id);
	if (!peer) {
		dp_info_rl("peer not found");
		goto free_nbuf;
	}

	if (tid >= DP_MAX_TIDS) {
		dp_info_rl("invalid tid");
		goto nbuf_deliver;
	}

	rx_tid = &peer->rx_tid[tid];
	qdf_spin_lock_bh(&rx_tid->tid_lock);

	/* only if BA session is active, allow send Delba */
	if (rx_tid->ba_status != DP_RX_BA_ACTIVE) {
		qdf_spin_unlock_bh(&rx_tid->tid_lock);
		goto nbuf_deliver;
	}

	if (!rx_tid->delba_tx_status) {
		rx_tid->delba_tx_retry++;
		rx_tid->delba_tx_status = 1;
		rx_tid->delba_rcode =
			IEEE80211_REASON_QOS_SETUP_REQUIRED;
		qdf_spin_unlock_bh(&rx_tid->tid_lock);
		if (soc->cdp_soc.ol_ops->send_delba) {
			DP_STATS_INC(soc, rx.err.rx_2k_jump_delba_sent, 1);
			soc->cdp_soc.ol_ops->send_delba(
						peer->vdev->pdev->ctrl_pdev,
						peer->ctrl_peer,
						peer->mac_addr.raw,
						tid,
						peer->vdev->ctrl_vdev,
						rx_tid->delba_rcode);
		}
	} else {
		qdf_spin_unlock_bh(&rx_tid->tid_lock);
	}

nbuf_deliver:
	if (dp_rx_deliver_special_frame(soc, peer, nbuf, frame_mask)) {
		DP_STATS_INC(soc, rx.err.rx_2k_jump_to_stack, 1);
		dp_peer_unref_del_find_by_id(peer);
		return;
	}

free_nbuf:
	if (peer)
		dp_peer_unref_del_find_by_id(peer);

	DP_STATS_INC(soc, rx.err.rx_2k_jump_drop, 1);
	qdf_nbuf_free(nbuf);
}

#ifdef QCA_WIFI_QCA6390
/**
 * dp_rx_null_q_handle_invalid_peer_id_exception() - to find exception
 * @soc: pointer to dp_soc struct
 * @pool_id: Pool id to find dp_pdev
 * @rx_tlv_hdr: TLV header of received packet
 * @nbuf: SKB
 *
 * In certain types of packets if peer_id is not correct then
 * driver may not be able find. Try finding peer by addr_2 of
 * received MPDU. If you find the peer then most likely sw_peer_id &
 * ast_idx is corrupted.
 *
 * Return: True if you find the peer by addr_2 of received MPDU else false
 */
static bool
dp_rx_null_q_handle_invalid_peer_id_exception(struct dp_soc *soc,
					      uint8_t pool_id,
					      uint8_t *rx_tlv_hdr,
					      qdf_nbuf_t nbuf)
{
	uint8_t local_id;
	struct dp_peer *peer = NULL;
	uint8_t *rx_pkt_hdr = hal_rx_pkt_hdr_get(rx_tlv_hdr);
	struct dp_pdev *pdev = soc->pdev_list[pool_id];
	struct ieee80211_frame *wh = (struct ieee80211_frame *)rx_pkt_hdr;

	/*
	 * WAR- In certain types of packets if peer_id is not correct then
	 * driver may not be able find. Try finding peer by addr_2 of
	 * received MPDU
	 */
	if (wh)
		peer = dp_find_peer_by_addr((struct cdp_pdev *)pdev,
					    wh->i_addr2, &local_id);
	if (peer) {
		dp_verbose_debug("MPDU sw_peer_id & ast_idx is corrupted");
		hal_rx_dump_pkt_tlvs(soc->hal_soc, rx_tlv_hdr,
				     QDF_TRACE_LEVEL_DEBUG);
		DP_STATS_INC_PKT(soc, rx.err.rx_invalid_peer_id,
				 1, qdf_nbuf_len(nbuf));
		qdf_nbuf_free(nbuf);

		return true;
	}
	return false;
}

/**
 * dp_rx_check_pkt_len() - Check for pktlen validity
 * @soc: DP SOC context
 * @pkt_len: computed length of the pkt from caller in bytes
 *
 * Return: true if pktlen > RX_BUFFER_SIZE, else return false
 *
 */
static inline
bool dp_rx_check_pkt_len(struct dp_soc *soc, uint32_t pkt_len)
{
	if (qdf_unlikely(pkt_len > RX_BUFFER_SIZE)) {
		DP_STATS_INC_PKT(soc, rx.err.rx_invalid_pkt_len,
				 1, pkt_len);
		return true;
	} else {
		return false;
	}
}

#else
static inline bool
dp_rx_null_q_handle_invalid_peer_id_exception(struct dp_soc *soc,
					      uint8_t pool_id,
					      uint8_t *rx_tlv_hdr,
					      qdf_nbuf_t nbuf)
{
	return false;
}

static inline
bool dp_rx_check_pkt_len(struct dp_soc *soc, uint32_t pkt_len)
{
	return false;
}

#endif

/**
 * dp_rx_null_q_desc_handle() - Function to handle NULL Queue
 *                              descriptor violation on either a
 *                              REO or WBM ring
 *
 * @soc: core DP main context
 * @nbuf: buffer pointer
 * @rx_tlv_hdr: start of rx tlv header
 * @pool_id: mac id
 * @peer: peer handle
 *
 * This function handles NULL queue descriptor violations arising out
 * a missing REO queue for a given peer or a given TID. This typically
 * may happen if a packet is received on a QOS enabled TID before the
 * ADDBA negotiation for that TID, when the TID queue is setup. Or
 * it may also happen for MC/BC frames if they are not routed to the
 * non-QOS TID queue, in the absence of any other default TID queue.
 * This error can show up both in a REO destination or WBM release ring.
 *
 * Return: QDF_STATUS_SUCCESS, if nbuf handled successfully. QDF status code
 *         if nbuf could not be handled or dropped.
 */
static QDF_STATUS
dp_rx_null_q_desc_handle(struct dp_soc *soc, qdf_nbuf_t nbuf,
			 uint8_t *rx_tlv_hdr, uint8_t pool_id,
			 struct dp_peer *peer)
{
	uint32_t pkt_len, l2_hdr_offset;
	uint16_t msdu_len;
	struct dp_vdev *vdev;
	uint8_t tid;
	qdf_ether_header_t *eh;

	qdf_nbuf_set_rx_chfrag_start(nbuf,
				hal_rx_msdu_end_first_msdu_get(rx_tlv_hdr));
	qdf_nbuf_set_rx_chfrag_end(nbuf,
				   hal_rx_msdu_end_last_msdu_get(rx_tlv_hdr));
	qdf_nbuf_set_da_mcbc(nbuf, hal_rx_msdu_end_da_is_mcbc_get(rx_tlv_hdr));
	qdf_nbuf_set_da_valid(nbuf,
			      hal_rx_msdu_end_da_is_valid_get(rx_tlv_hdr));
	qdf_nbuf_set_sa_valid(nbuf,
			      hal_rx_msdu_end_sa_is_valid_get(rx_tlv_hdr));

	l2_hdr_offset = hal_rx_msdu_end_l3_hdr_padding_get(rx_tlv_hdr);
	msdu_len = hal_rx_msdu_start_msdu_len_get(rx_tlv_hdr);
	pkt_len = msdu_len + l2_hdr_offset + RX_PKT_TLVS_LEN;

	if (qdf_likely(!qdf_nbuf_is_frag(nbuf))) {
		if (dp_rx_check_pkt_len(soc, pkt_len))
			goto drop_nbuf;

		/* Set length in nbuf */
		qdf_nbuf_set_pktlen(nbuf,
				    qdf_min(pkt_len, (uint32_t)RX_BUFFER_SIZE));
		qdf_assert_always(nbuf->data == rx_tlv_hdr);
	}

	/*
	 * Check if DMA completed -- msdu_done is the last bit
	 * to be written
	 */
	if (!hal_rx_attn_msdu_done_get(rx_tlv_hdr)) {

		dp_err_rl("MSDU DONE failure");
		hal_rx_dump_pkt_tlvs(soc->hal_soc, rx_tlv_hdr,
				     QDF_TRACE_LEVEL_INFO);
		qdf_assert(0);
	}

	if (!peer &&
	    dp_rx_null_q_handle_invalid_peer_id_exception(soc, pool_id,
							  rx_tlv_hdr, nbuf))
		return QDF_STATUS_E_FAILURE;

	if (!peer) {
		bool mpdu_done = false;
		struct dp_pdev *pdev = soc->pdev_list[pool_id];

		dp_err_rl("peer is NULL");
		DP_STATS_INC_PKT(soc, rx.err.rx_invalid_peer, 1,
				 qdf_nbuf_len(nbuf));

		mpdu_done = dp_rx_chain_msdus(soc, nbuf, rx_tlv_hdr, pool_id);
		/* Trigger invalid peer handler wrapper */
		dp_rx_process_invalid_peer_wrapper(soc,
						   pdev->invalid_peer_head_msdu,
						   mpdu_done, pool_id);

		if (mpdu_done) {
			pdev->invalid_peer_head_msdu = NULL;
			pdev->invalid_peer_tail_msdu = NULL;
		}
		return QDF_STATUS_E_FAILURE;
	}

	vdev = peer->vdev;
	if (!vdev) {
		dp_err_rl("Null vdev!");
		DP_STATS_INC(soc, rx.err.invalid_vdev, 1);
		goto drop_nbuf;
	}

	/*
	 * Advance the packet start pointer by total size of
	 * pre-header TLV's
	 */
	if (qdf_nbuf_is_frag(nbuf))
		qdf_nbuf_pull_head(nbuf, RX_PKT_TLVS_LEN);
	else
		qdf_nbuf_pull_head(nbuf, (l2_hdr_offset + RX_PKT_TLVS_LEN));

	if (dp_rx_mcast_echo_check(soc, peer, rx_tlv_hdr, nbuf)) {
		/* this is a looped back MCBC pkt, drop it */
		DP_STATS_INC_PKT(peer, rx.mec_drop, 1, qdf_nbuf_len(nbuf));
		goto drop_nbuf;
	}

	/*
	 * In qwrap mode if the received packet matches with any of the vdev
	 * mac addresses, drop it. Donot receive multicast packets originated
	 * from any proxysta.
	 */
	if (check_qwrap_multicast_loopback(vdev, nbuf)) {
		DP_STATS_INC_PKT(peer, rx.mec_drop, 1, qdf_nbuf_len(nbuf));
		goto drop_nbuf;
	}


	if (qdf_unlikely((peer->nawds_enabled == true) &&
			hal_rx_msdu_end_da_is_mcbc_get(rx_tlv_hdr))) {
		dp_err_rl("free buffer for multicast packet");
		DP_STATS_INC(peer, rx.nawds_mcast_drop, 1);
		goto drop_nbuf;
	}

	if (!dp_wds_rx_policy_check(rx_tlv_hdr, vdev, peer)) {
		dp_err_rl("mcast Policy Check Drop pkt");
		goto drop_nbuf;
	}
	/* WDS Source Port Learning */
	if (qdf_likely(vdev->rx_decap_type == htt_cmn_pkt_type_ethernet &&
		vdev->wds_enabled))
		dp_rx_wds_srcport_learn(soc, rx_tlv_hdr, peer, nbuf);

	if (hal_rx_mpdu_start_mpdu_qos_control_valid_get(rx_tlv_hdr)) {
		/* TODO: Assuming that qos_control_valid also indicates
		 * unicast. Should we check this?
		 */
		tid = hal_rx_mpdu_start_tid_get(soc->hal_soc, rx_tlv_hdr);
		if (peer && !peer->rx_tid[tid].hw_qdesc_vaddr_unaligned) {
			/* IEEE80211_SEQ_MAX indicates invalid start_seq */
			dp_rx_tid_setup_wifi3(peer, tid, 1, IEEE80211_SEQ_MAX);
		}
	}

	if (qdf_unlikely(vdev->rx_decap_type == htt_cmn_pkt_type_raw)) {
		qdf_nbuf_set_next(nbuf, NULL);
		dp_rx_deliver_raw(vdev, nbuf, peer);
	} else {
		if (vdev->osif_rx) {
			qdf_nbuf_set_next(nbuf, NULL);
			DP_STATS_INC_PKT(peer, rx.to_stack, 1,
					 qdf_nbuf_len(nbuf));

			/*
			 * Update the protocol tag in SKB based on
			 * CCE metadata
			 */
			dp_rx_update_protocol_tag(soc, vdev, nbuf, rx_tlv_hdr,
						  EXCEPTION_DEST_RING_ID,
						  true, true);

			if (qdf_unlikely(hal_rx_msdu_end_da_is_mcbc_get(
						rx_tlv_hdr) &&
					 (vdev->rx_decap_type ==
					  htt_cmn_pkt_type_ethernet))) {
				eh = (qdf_ether_header_t *)qdf_nbuf_data(nbuf);

				DP_STATS_INC_PKT(peer, rx.multicast, 1,
						 qdf_nbuf_len(nbuf));
				if (QDF_IS_ADDR_BROADCAST(eh->ether_dhost)) {
					DP_STATS_INC_PKT(peer, rx.bcast, 1,
							 qdf_nbuf_len(nbuf));
				}
			}

			vdev->osif_rx(vdev->osif_vdev, nbuf);

		} else {
			dp_err_rl("INVALID osif_rx. vdev %pK", vdev);
			DP_STATS_INC(soc, rx.err.invalid_vdev, 1);
			goto drop_nbuf;
		}
	}
	return QDF_STATUS_SUCCESS;

drop_nbuf:
	qdf_nbuf_free(nbuf);
	return QDF_STATUS_E_FAILURE;
}

/**
 * dp_rx_process_rxdma_err() - Function to deliver rxdma unencrypted_err
 *			       frames to OS or wifi parse errors.
 * @soc: core DP main context
 * @nbuf: buffer pointer
 * @rx_tlv_hdr: start of rx tlv header
 * @peer: peer reference
 * @err_code: rxdma err code
 * @mac_id: mac_id which is one of 3 mac_ids(Assuming mac_id and
 * pool_id has same mapping)
 *
 * Return: None
 */
void
dp_rx_process_rxdma_err(struct dp_soc *soc, qdf_nbuf_t nbuf,
			uint8_t *rx_tlv_hdr, struct dp_peer *peer,
			uint8_t err_code, uint8_t mac_id)
{
	uint32_t pkt_len, l2_hdr_offset;
	uint16_t msdu_len;
	struct dp_vdev *vdev;
	qdf_ether_header_t *eh;
	bool is_broadcast;

	/*
	 * Check if DMA completed -- msdu_done is the last bit
	 * to be written
	 */
	if (!hal_rx_attn_msdu_done_get(rx_tlv_hdr)) {

		QDF_TRACE(QDF_MODULE_ID_DP, QDF_TRACE_LEVEL_ERROR,
				FL("MSDU DONE failure"));

		hal_rx_dump_pkt_tlvs(soc->hal_soc, rx_tlv_hdr,
				     QDF_TRACE_LEVEL_INFO);
		qdf_assert(0);
	}

	l2_hdr_offset = hal_rx_msdu_end_l3_hdr_padding_get(rx_tlv_hdr);
	msdu_len = hal_rx_msdu_start_msdu_len_get(rx_tlv_hdr);
	pkt_len = msdu_len + l2_hdr_offset + RX_PKT_TLVS_LEN;

	if (dp_rx_check_pkt_len(soc, pkt_len)) {
		/* Drop & free packet */
		qdf_nbuf_free(nbuf);
		return;
	}

	/* Set length in nbuf */
	qdf_nbuf_set_pktlen(nbuf, pkt_len);

	qdf_nbuf_set_next(nbuf, NULL);

	qdf_nbuf_set_rx_chfrag_start(nbuf, 1);
	qdf_nbuf_set_rx_chfrag_end(nbuf, 1);

	if (!peer) {
		QDF_TRACE_ERROR_RL(QDF_MODULE_ID_DP, "peer is NULL");
		DP_STATS_INC_PKT(soc, rx.err.rx_invalid_peer, 1,
				qdf_nbuf_len(nbuf));
		/* Trigger invalid peer handler wrapper */
		dp_rx_process_invalid_peer_wrapper(soc, nbuf, true, mac_id);
		return;
	}

	vdev = peer->vdev;
	if (!vdev) {
		QDF_TRACE(QDF_MODULE_ID_DP, QDF_TRACE_LEVEL_ERROR,
				FL("INVALID vdev %pK OR osif_rx"), vdev);
		/* Drop & free packet */
		qdf_nbuf_free(nbuf);
		DP_STATS_INC(soc, rx.err.invalid_vdev, 1);
		return;
	}

	/*
	 * Advance the packet start pointer by total size of
	 * pre-header TLV's
	 */
	qdf_nbuf_pull_head(nbuf, l2_hdr_offset + RX_PKT_TLVS_LEN);

	if (err_code == HAL_RXDMA_ERR_WIFI_PARSE) {
		uint8_t *pkt_type;

		pkt_type = qdf_nbuf_data(nbuf) + (2 * QDF_MAC_ADDR_SIZE);
		if (*(uint16_t *)pkt_type == htons(QDF_ETH_TYPE_8021Q) &&
		    *(uint16_t *)(pkt_type + DP_SKIP_VLAN) == htons(QDF_LLC_STP)) {
			DP_STATS_INC(vdev->pdev, vlan_tag_stp_cnt, 1);
			goto process_mesh;
		} else {
			DP_STATS_INC(vdev->pdev, dropped.wifi_parse, 1);
			qdf_nbuf_free(nbuf);
			return;
		}
	}

	if (vdev->rx_decap_type == htt_cmn_pkt_type_raw)
		goto process_mesh;

	/*
	 * WAPI cert AP sends rekey frames as unencrypted.
	 * Thus RXDMA will report unencrypted frame error.
	 * To pass WAPI cert case, SW needs to pass unencrypted
	 * rekey frame to stack.
	 */
	if (qdf_nbuf_is_ipv4_wapi_pkt(nbuf)) {
		goto process_rx;
	}
	/*
	 * In dynamic WEP case rekey frames are not encrypted
	 * similar to WAPI. Allow EAPOL when 8021+wep is enabled and
	 * key install is already done
	 */
	if ((vdev->sec_type == cdp_sec_type_wep104) &&
	    (qdf_nbuf_is_ipv4_eapol_pkt(nbuf)))
		goto process_rx;

process_mesh:

	if (!vdev->mesh_vdev && err_code == HAL_RXDMA_ERR_UNENCRYPTED) {
		qdf_nbuf_free(nbuf);
		DP_STATS_INC(soc, rx.err.invalid_vdev, 1);
		return;
	}

	if (vdev->mesh_vdev) {
		if (dp_rx_filter_mesh_packets(vdev, nbuf, rx_tlv_hdr)
				      == QDF_STATUS_SUCCESS) {
			QDF_TRACE(QDF_MODULE_ID_DP, QDF_TRACE_LEVEL_INFO_MED,
				  FL("mesh pkt filtered"));
			DP_STATS_INC(vdev->pdev, dropped.mesh_filter, 1);

			qdf_nbuf_free(nbuf);
			return;
		}
		dp_rx_fill_mesh_stats(vdev, nbuf, rx_tlv_hdr, peer);
	}
process_rx:
	if (qdf_unlikely(hal_rx_msdu_end_da_is_mcbc_get(rx_tlv_hdr) &&
				(vdev->rx_decap_type ==
				htt_cmn_pkt_type_ethernet))) {
		eh = (qdf_ether_header_t *)qdf_nbuf_data(nbuf);
		is_broadcast = (QDF_IS_ADDR_BROADCAST
				(eh->ether_dhost)) ? 1 : 0 ;
		DP_STATS_INC_PKT(peer, rx.multicast, 1, qdf_nbuf_len(nbuf));
		if (is_broadcast) {
			DP_STATS_INC_PKT(peer, rx.bcast, 1,
					qdf_nbuf_len(nbuf));
		}
	}

	if (qdf_unlikely(vdev->rx_decap_type == htt_cmn_pkt_type_raw)) {
		dp_rx_deliver_raw(vdev, nbuf, peer);
	} else {
		/* Update the protocol tag in SKB based on CCE metadata */
		dp_rx_update_protocol_tag(soc, vdev, nbuf, rx_tlv_hdr,
					  EXCEPTION_DEST_RING_ID, true, true);
		dp_rx_deliver_to_stack(soc, vdev, peer, nbuf, NULL);
	}

	return;
}

/**
 * dp_rx_process_mic_error(): Function to pass mic error indication to umac
 * @soc: core DP main context
 * @nbuf: buffer pointer
 * @rx_tlv_hdr: start of rx tlv header
 * @peer: peer handle
 *
 * return: void
 */
void dp_rx_process_mic_error(struct dp_soc *soc, qdf_nbuf_t nbuf,
			     uint8_t *rx_tlv_hdr, struct dp_peer *peer)
{
	struct dp_vdev *vdev = NULL;
	struct dp_pdev *pdev = NULL;
	struct ol_if_ops *tops = NULL;
	struct ieee80211_frame *wh;
	uint8_t *rx_pkt_hdr;
	uint16_t rx_seq, fragno;
	unsigned int tid;
	QDF_STATUS status;

	if (!hal_rx_msdu_end_first_msdu_get(rx_tlv_hdr))
		return;

	rx_pkt_hdr = hal_rx_pkt_hdr_get(qdf_nbuf_data(nbuf));
	wh = (struct ieee80211_frame *)rx_pkt_hdr;

	if (!peer) {
		dp_info_rl("peer not found");
		goto fail;
	}

	vdev = peer->vdev;
	if (!vdev) {
		dp_info_rl("VDEV not found");
		goto fail;
	}

	pdev = vdev->pdev;
	if (!pdev) {
		dp_info_rl("PDEV not found");
		goto fail;
	}

	tid = hal_rx_mpdu_start_tid_get(soc->hal_soc, qdf_nbuf_data(nbuf));
	rx_seq = (((*(uint16_t *)wh->i_seq) &
			IEEE80211_SEQ_SEQ_MASK) >>
			IEEE80211_SEQ_SEQ_SHIFT);

	fragno = dp_rx_frag_get_mpdu_frag_number(qdf_nbuf_data(nbuf));

	/* Can get only last fragment */
	if (fragno) {
		status = dp_rx_defrag_add_last_frag(soc, peer,
						    tid, rx_seq, nbuf);
		dp_info_rl("Frag pkt seq# %d frag# %d consumed status %d !",
			   rx_seq, fragno, status);
			return;
	}

	tops = pdev->soc->cdp_soc.ol_ops;
	if (tops->rx_mic_error)
		tops->rx_mic_error(pdev->ctrl_pdev, vdev->vdev_id, wh);

fail:
	qdf_nbuf_free(nbuf);
	return;
}

uint32_t
dp_rx_err_process(struct dp_intr *int_ctx, struct dp_soc *soc,
		  void *hal_ring, uint32_t quota)
{
	void *hal_soc;
	void *ring_desc;
	uint32_t count = 0;
	uint32_t rx_bufs_used = 0;
	uint32_t rx_bufs_reaped[MAX_PDEV_CNT] = { 0 };
	uint8_t mac_id = 0;
	uint8_t buf_type;
	uint8_t error, rbm;
	struct hal_rx_mpdu_desc_info mpdu_desc_info;
	struct hal_buf_info hbi;
	struct dp_pdev *dp_pdev;
	struct dp_srng *dp_rxdma_srng;
	struct rx_desc_pool *rx_desc_pool;
	uint32_t cookie = 0;
	void *link_desc_va;
	struct hal_rx_msdu_list msdu_list; /* MSDU's per MPDU */
	uint16_t num_msdus;
	struct dp_rx_desc *rx_desc = NULL;

	/* Debug -- Remove later */
	qdf_assert(soc && hal_ring);

	hal_soc = soc->hal_soc;

	/* Debug -- Remove later */
	qdf_assert(hal_soc);

	if (qdf_unlikely(dp_srng_access_start(int_ctx, soc, hal_ring))) {

		/* TODO */
		/*
		 * Need API to convert from hal_ring pointer to
		 * Ring Type / Ring Id combo
		 */
		DP_STATS_INC(soc, rx.err.hal_ring_access_fail, 1);
		QDF_TRACE(QDF_MODULE_ID_DP, QDF_TRACE_LEVEL_ERROR,
			FL("HAL RING Access Failed -- %pK"), hal_ring);
		goto done;
	}

	while (qdf_likely(quota-- && (ring_desc =
				hal_srng_dst_get_next(hal_soc, hal_ring)))) {

		DP_STATS_INC(soc, rx.err_ring_pkts, 1);

		error = HAL_RX_ERROR_STATUS_GET(ring_desc);

		qdf_assert(error == HAL_REO_ERROR_DETECTED);

		buf_type = HAL_RX_REO_BUF_TYPE_GET(ring_desc);
		/*
		 * For REO error ring, expect only MSDU LINK DESC
		 */
		qdf_assert_always(buf_type == HAL_RX_REO_MSDU_LINK_DESC_TYPE);

		cookie = HAL_RX_REO_BUF_COOKIE_GET(ring_desc);
		/*
		 * check for the magic number in the sw cookie
		 */
		qdf_assert_always((cookie >> LINK_DESC_ID_SHIFT) &
							LINK_DESC_ID_START);

		/*
		 * Check if the buffer is to be processed on this processor
		 */
		rbm = hal_rx_ret_buf_manager_get(ring_desc);

		hal_rx_reo_buf_paddr_get(ring_desc, &hbi);
		link_desc_va = dp_rx_cookie_2_link_desc_va(soc, &hbi);
		hal_rx_msdu_list_get(soc->hal_soc, link_desc_va, &msdu_list,
				     &num_msdus);

		if (qdf_unlikely((msdu_list.rbm[0] != DP_WBM2SW_RBM) &&
				(msdu_list.rbm[0] !=
					HAL_RX_BUF_RBM_WBM_IDLE_DESC_LIST) &&
				(msdu_list.rbm[0] != DP_DEFRAG_RBM))) {
			/* TODO */
			/* Call appropriate handler */
			if (!wlan_cfg_get_dp_soc_nss_cfg(soc->wlan_cfg_ctx)) {
				DP_STATS_INC(soc, rx.err.invalid_rbm, 1);
				QDF_TRACE(QDF_MODULE_ID_DP,
					  QDF_TRACE_LEVEL_ERROR,
					  FL("Invalid RBM %d"),
					     msdu_list.rbm[0]);
			}

			/* Return link descriptor through WBM ring (SW2WBM)*/
			dp_rx_link_desc_return(soc, ring_desc,
					HAL_BM_ACTION_RELEASE_MSDU_LIST);
			continue;
		}

		rx_desc = dp_rx_cookie_2_va_rxdma_buf(soc,
						      msdu_list.sw_cookie[0]);
		qdf_assert_always(rx_desc);

		mac_id = rx_desc->pool_id;

		/* Get the MPDU DESC info */
		hal_rx_mpdu_desc_info_get(ring_desc, &mpdu_desc_info);

		if (mpdu_desc_info.mpdu_flags & HAL_MPDU_F_FRAGMENT) {
			/*
			 * We only handle one msdu per link desc for fragmented
			 * case. We drop the msdus and release the link desc
			 * back if there are more than one msdu in link desc.
			 */
			if (qdf_unlikely(num_msdus > 1)) {
				count = dp_rx_msdus_drop(soc, ring_desc,
							 &mpdu_desc_info,
							 &mac_id, quota);
				rx_bufs_reaped[mac_id] += count;
				continue;
			}

			count = dp_rx_frag_handle(soc,
						  ring_desc, &mpdu_desc_info,
						  rx_desc, &mac_id, quota);

			rx_bufs_reaped[mac_id] += count;
			DP_STATS_INC(soc, rx.rx_frags, 1);
			continue;
		}

		if (hal_rx_reo_is_pn_error(ring_desc)) {
			/* TOD0 */
			DP_STATS_INC(soc,
				rx.err.
				reo_error[HAL_REO_ERR_PN_CHECK_FAILED],
				1);
			count = dp_rx_pn_error_handle(soc,
						      ring_desc,
						      &mpdu_desc_info, &mac_id,
						      quota);

			rx_bufs_reaped[mac_id] += count;
			continue;
		}

		if (hal_rx_reo_is_2k_jump(ring_desc)) {
			/* TOD0 */
			DP_STATS_INC(soc,
				rx.err.
				reo_error[HAL_REO_ERR_REGULAR_FRAME_2K_JUMP],
				1);

			count = dp_rx_reo_err_entry_process(
					soc,
					ring_desc,
					&mpdu_desc_info,
					link_desc_va,
					HAL_REO_ERR_REGULAR_FRAME_2K_JUMP);

			rx_bufs_reaped[mac_id] += count;
			continue;
		}

		if (hal_rx_reo_is_oor_error(ring_desc)) {
			DP_STATS_INC(
				soc,
				rx.err.
				reo_error[HAL_REO_ERR_REGULAR_FRAME_OOR],
				1);

			count = dp_rx_reo_err_entry_process(
					soc,
					ring_desc,
					&mpdu_desc_info,
					link_desc_va,
					HAL_REO_ERR_REGULAR_FRAME_OOR);

			rx_bufs_reaped[mac_id] += count;
			continue;
		}
	}

done:
	dp_srng_access_end(int_ctx, soc, hal_ring);

	if (soc->rx.flags.defrag_timeout_check) {
		uint32_t now_ms =
			qdf_system_ticks_to_msecs(qdf_system_ticks());

		if (now_ms >= soc->rx.defrag.next_flush_ms)
			dp_rx_defrag_waitlist_flush(soc);
	}

	for (mac_id = 0; mac_id < MAX_PDEV_CNT; mac_id++) {
		if (rx_bufs_reaped[mac_id]) {
			dp_pdev = soc->pdev_list[mac_id];
			dp_rxdma_srng = &dp_pdev->rx_refill_buf_ring;
			rx_desc_pool = &soc->rx_desc_buf[mac_id];

			dp_rx_buffers_replenish(soc, mac_id, dp_rxdma_srng,
						rx_desc_pool,
						rx_bufs_reaped[mac_id],
						&dp_pdev->free_list_head,
						&dp_pdev->free_list_tail);
			rx_bufs_used += rx_bufs_reaped[mac_id];
		}
	}

	return rx_bufs_used; /* Assume no scale factor for now */
}

#ifdef DROP_RXDMA_DECRYPT_ERR
/**
 * dp_handle_rxdma_decrypt_err() - Check if decrypt err frames can be handled
 *
 * Return: true if rxdma decrypt err frames are handled and false otheriwse
 */
static inline bool dp_handle_rxdma_decrypt_err(void)
{
	return false;
}
#else
static inline bool dp_handle_rxdma_decrypt_err(void)
{
	return true;
}
#endif

uint32_t
dp_rx_wbm_err_process(struct dp_intr *int_ctx, struct dp_soc *soc,
		      void *hal_ring, uint32_t quota)
{
	void *hal_soc;
	void *ring_desc;
	struct dp_rx_desc *rx_desc;
	union dp_rx_desc_list_elem_t *head[MAX_PDEV_CNT] = { NULL };
	union dp_rx_desc_list_elem_t *tail[MAX_PDEV_CNT] = { NULL };
	uint32_t rx_bufs_used = 0;
	uint32_t rx_bufs_reaped[MAX_PDEV_CNT] = { 0 };
	uint8_t buf_type, rbm;
	uint32_t rx_buf_cookie;
	uint8_t mac_id;
	struct dp_pdev *dp_pdev;
	struct dp_srng *dp_rxdma_srng;
	struct rx_desc_pool *rx_desc_pool;
	uint8_t *rx_tlv_hdr;
	qdf_nbuf_t nbuf_head = NULL;
	qdf_nbuf_t nbuf_tail = NULL;
	qdf_nbuf_t nbuf, next;
	struct hal_wbm_err_desc_info wbm_err_info = { 0 };
	uint8_t pool_id;
	uint8_t tid = 0;

	/* Debug -- Remove later */
	qdf_assert(soc && hal_ring);

	hal_soc = soc->hal_soc;

	/* Debug -- Remove later */
	qdf_assert(hal_soc);

	if (qdf_unlikely(dp_srng_access_start(int_ctx, soc, hal_ring))) {

		/* TODO */
		/*
		 * Need API to convert from hal_ring pointer to
		 * Ring Type / Ring Id combo
		 */
		QDF_TRACE(QDF_MODULE_ID_DP, QDF_TRACE_LEVEL_ERROR,
			FL("HAL RING Access Failed -- %pK"), hal_ring);
		goto done;
	}

	while (qdf_likely(quota-- && (ring_desc =
				hal_srng_dst_get_next(hal_soc, hal_ring)))) {

		/* XXX */
		buf_type = HAL_RX_WBM_BUF_TYPE_GET(ring_desc);

		/*
		 * For WBM ring, expect only MSDU buffers
		 */
		qdf_assert_always(buf_type == HAL_RX_WBM_BUF_TYPE_REL_BUF);

		qdf_assert((HAL_RX_WBM_ERR_SRC_GET(ring_desc)
				== HAL_RX_WBM_ERR_SRC_RXDMA) ||
				(HAL_RX_WBM_ERR_SRC_GET(ring_desc)
				== HAL_RX_WBM_ERR_SRC_REO));

		/*
		 * Check if the buffer is to be processed on this processor
		 */
		rbm = hal_rx_ret_buf_manager_get(ring_desc);

		if (qdf_unlikely(rbm != HAL_RX_BUF_RBM_SW3_BM)) {
			/* TODO */
			/* Call appropriate handler */
			DP_STATS_INC(soc, rx.err.invalid_rbm, 1);
			QDF_TRACE(QDF_MODULE_ID_DP, QDF_TRACE_LEVEL_ERROR,
				FL("Invalid RBM %d"), rbm);
			continue;
		}

		rx_buf_cookie =	HAL_RX_WBM_BUF_COOKIE_GET(ring_desc);

		rx_desc = dp_rx_cookie_2_va_rxdma_buf(soc, rx_buf_cookie);
		qdf_assert_always(rx_desc);

		if (!dp_rx_desc_check_magic(rx_desc)) {
			QDF_TRACE(QDF_MODULE_ID_DP, QDF_TRACE_LEVEL_ERROR,
					FL("Invalid rx_desc cookie=%d"),
					rx_buf_cookie);
			continue;
		}

		/*
		 * this is a unlikely scenario where the host is reaping
		 * a descriptor which it already reaped just a while ago
		 * but is yet to replenish it back to HW.
		 * In this case host will dump the last 128 descriptors
		 * including the software descriptor rx_desc and assert.
		 */
		if (qdf_unlikely(!rx_desc->in_use)) {
			DP_STATS_INC(soc, rx.err.hal_wbm_rel_dup, 1);
			dp_rx_dump_info_and_assert(soc, hal_ring,
						   ring_desc, rx_desc);
		}

		nbuf = rx_desc->nbuf;
		qdf_nbuf_unmap_single(soc->osdev, nbuf,	QDF_DMA_FROM_DEVICE);

		/*
		 * save the wbm desc info in nbuf TLV. We will need this
		 * info when we do the actual nbuf processing
		 */
		hal_rx_wbm_err_info_get(ring_desc, &wbm_err_info, hal_soc);
		wbm_err_info.pool_id = rx_desc->pool_id;
		hal_rx_wbm_err_info_set_in_tlv(qdf_nbuf_data(nbuf),
								&wbm_err_info);

		rx_bufs_reaped[rx_desc->pool_id]++;

		DP_RX_LIST_APPEND(nbuf_head, nbuf_tail, rx_desc->nbuf);
		dp_rx_add_to_free_desc_list(&head[rx_desc->pool_id],
						&tail[rx_desc->pool_id],
						rx_desc);
	}
done:
	dp_srng_access_end(int_ctx, soc, hal_ring);

	for (mac_id = 0; mac_id < MAX_PDEV_CNT; mac_id++) {
		if (rx_bufs_reaped[mac_id]) {
			dp_pdev = soc->pdev_list[mac_id];
			dp_rxdma_srng = &dp_pdev->rx_refill_buf_ring;
			rx_desc_pool = &soc->rx_desc_buf[mac_id];

			dp_rx_buffers_replenish(soc, mac_id, dp_rxdma_srng,
					rx_desc_pool, rx_bufs_reaped[mac_id],
					&head[mac_id], &tail[mac_id]);
			rx_bufs_used += rx_bufs_reaped[mac_id];
		}
	}

	nbuf = nbuf_head;
	while (nbuf) {
		struct dp_peer *peer;
		uint16_t peer_id;
		uint8_t err_code;
		uint8_t *tlv_hdr;
		rx_tlv_hdr = qdf_nbuf_data(nbuf);

		/*
		 * retrieve the wbm desc info from nbuf TLV, so we can
		 * handle error cases appropriately
		 */
		hal_rx_wbm_err_info_get_from_tlv(rx_tlv_hdr, &wbm_err_info);

		peer_id = hal_rx_mpdu_start_sw_peer_id_get(rx_tlv_hdr);
		peer = dp_peer_find_by_id(soc, peer_id);

		if (!peer)
			dp_info_rl("peer is null peer_id%u err_src%u err_rsn%u",
				   peer_id, wbm_err_info.wbm_err_src,
				   wbm_err_info.reo_psh_rsn);

		/* Set queue_mapping in nbuf to 0 */
		dp_set_rx_queue(nbuf, 0);

		next = nbuf->next;

		if (wbm_err_info.wbm_err_src == HAL_RX_WBM_ERR_SRC_REO) {
			if (wbm_err_info.reo_psh_rsn
				== HAL_RX_WBM_REO_PSH_RSN_ERROR) {

				DP_STATS_INC(soc,
					rx.err.reo_error
					[wbm_err_info.reo_err_code], 1);

				switch (wbm_err_info.reo_err_code) {
				/*
				 * Handling for packets which have NULL REO
				 * queue descriptor
				 */
				case HAL_REO_ERR_QUEUE_DESC_ADDR_0:
					pool_id = wbm_err_info.pool_id;
					dp_rx_null_q_desc_handle(soc, nbuf,
								 rx_tlv_hdr,
								 pool_id, peer);
					nbuf = next;
					if (peer)
						dp_peer_unref_del_find_by_id(
									peer);
					continue;
				/* TODO */
				/* Add per error code accounting */
				case HAL_REO_ERR_REGULAR_FRAME_2K_JUMP:
					pool_id = wbm_err_info.pool_id;

					if (hal_rx_msdu_end_first_msdu_get(rx_tlv_hdr)) {
						peer_id =
						hal_rx_mpdu_start_sw_peer_id_get(rx_tlv_hdr);
						tid =
						hal_rx_mpdu_start_tid_get(hal_soc, rx_tlv_hdr);
					}
					QDF_NBUF_CB_RX_PKT_LEN(nbuf) =
					hal_rx_msdu_start_msdu_len_get(
								rx_tlv_hdr);
					nbuf->next = NULL;
					dp_2k_jump_handle(soc, nbuf,
							  peer_id, tid);
					nbuf = next;
					if (peer)
						dp_peer_unref_del_find_by_id(
									peer);
					continue;
				case HAL_REO_ERR_BAR_FRAME_2K_JUMP:
				case HAL_REO_ERR_BAR_FRAME_OOR:
					if (peer)
						dp_rx_wbm_err_handle_bar(soc,
									 peer,
									 nbuf);
					break;

				default:
					dp_info_rl("Got pkt with REO ERROR: %d",
						   wbm_err_info.reo_err_code);
					break;
				}
			}
		} else if (wbm_err_info.wbm_err_src ==
					HAL_RX_WBM_ERR_SRC_RXDMA) {
			if (wbm_err_info.rxdma_psh_rsn
					== HAL_RX_WBM_RXDMA_PSH_RSN_ERROR) {
				DP_STATS_INC(soc,
					rx.err.rxdma_error
					[wbm_err_info.rxdma_err_code], 1);

				switch (wbm_err_info.rxdma_err_code) {
				case HAL_RXDMA_ERR_UNENCRYPTED:

				case HAL_RXDMA_ERR_WIFI_PARSE:
					pool_id = wbm_err_info.pool_id;
					dp_rx_process_rxdma_err(soc, nbuf,
								rx_tlv_hdr,
								peer,
								wbm_err_info.
								rxdma_err_code,
								pool_id);
					nbuf = next;
					if (peer)
						dp_peer_unref_del_find_by_id(peer);
					continue;

				case HAL_RXDMA_ERR_TKIP_MIC:
					dp_rx_process_mic_error(soc, nbuf,
								rx_tlv_hdr,
								peer);
					nbuf = next;
					if (peer) {
						DP_STATS_INC(peer, rx.err.mic_err, 1);
						dp_peer_unref_del_find_by_id(
									peer);
					}
					continue;

				case HAL_RXDMA_ERR_DECRYPT:
					if (!dp_handle_rxdma_decrypt_err()) {
						if (peer)
							DP_STATS_INC(peer,
							rx.err.decrypt_err, 1);
						break;
					}

					pool_id = wbm_err_info.pool_id;
					err_code = wbm_err_info.rxdma_err_code;
					tlv_hdr = rx_tlv_hdr;
					dp_rx_process_rxdma_err(soc, nbuf,
								tlv_hdr, peer,
								err_code,
								pool_id);
					nbuf = next;
					if (peer) {
						DP_STATS_INC(peer, rx.err.
							     decrypt_err, 1);
						dp_peer_unref_del_find_by_id(
									peer);
					}
					continue;

				default:
					dp_err_rl("RXDMA error %d",
						  wbm_err_info.rxdma_err_code);
				}
			}
		} else {
			/* Should not come here */
			qdf_assert(0);
		}

		if (peer)
			dp_peer_unref_del_find_by_id(peer);

		hal_rx_dump_pkt_tlvs(hal_soc, rx_tlv_hdr,
				     QDF_TRACE_LEVEL_DEBUG);
		qdf_nbuf_free(nbuf);
		nbuf = next;
	}
	return rx_bufs_used; /* Assume no scale factor for now */
}

/**
 * dup_desc_dbg() - dump and assert if duplicate rx desc found
 *
 * @soc: core DP main context
 * @rxdma_dst_ring_desc: void pointer to monitor link descriptor buf addr info
 * @rx_desc: void pointer to rx descriptor
 *
 * Return: void
 */
static void dup_desc_dbg(struct dp_soc *soc,
			 void *rxdma_dst_ring_desc,
			 void *rx_desc)
{
	DP_STATS_INC(soc, rx.err.hal_rxdma_err_dup, 1);
	dp_rx_dump_info_and_assert(soc,
				   soc->rx_rel_ring.hal_srng,
				   rxdma_dst_ring_desc,
				   rx_desc);
}

/**
 * dp_rx_err_mpdu_pop() - extract the MSDU's from link descs
 *
 * @soc: core DP main context
 * @mac_id: mac id which is one of 3 mac_ids
 * @rxdma_dst_ring_desc: void pointer to monitor link descriptor buf addr info
 * @head: head of descs list to be freed
 * @tail: tail of decs list to be freed

 * Return: number of msdu in MPDU to be popped
 */
static inline uint32_t
dp_rx_err_mpdu_pop(struct dp_soc *soc, uint32_t mac_id,
	void *rxdma_dst_ring_desc,
	union dp_rx_desc_list_elem_t **head,
	union dp_rx_desc_list_elem_t **tail)
{
	void *rx_msdu_link_desc;
	qdf_nbuf_t msdu;
	qdf_nbuf_t last;
	struct hal_rx_msdu_list msdu_list;
	uint16_t num_msdus;
	struct hal_buf_info buf_info;
	void *p_buf_addr_info;
	void *p_last_buf_addr_info;
	uint32_t rx_bufs_used = 0;
	uint32_t msdu_cnt;
	uint32_t i;
	uint8_t push_reason;
	uint8_t rxdma_error_code = 0;
	uint8_t bm_action = HAL_BM_ACTION_PUT_IN_IDLE_LIST;
	struct dp_pdev *pdev = dp_get_pdev_for_mac_id(soc, mac_id);
	void *ring_desc;

	msdu = 0;

	last = NULL;

	hal_rx_reo_ent_buf_paddr_get(rxdma_dst_ring_desc, &buf_info,
		&p_last_buf_addr_info, &msdu_cnt);

	push_reason =
		hal_rx_reo_ent_rxdma_push_reason_get(rxdma_dst_ring_desc);
	if (push_reason == HAL_RX_WBM_RXDMA_PSH_RSN_ERROR) {
		rxdma_error_code =
			hal_rx_reo_ent_rxdma_error_code_get(rxdma_dst_ring_desc);
	}

	do {
		rx_msdu_link_desc =
			dp_rx_cookie_2_link_desc_va(soc, &buf_info);

		qdf_assert(rx_msdu_link_desc);

		hal_rx_msdu_list_get(soc->hal_soc, rx_msdu_link_desc,
				     &msdu_list, &num_msdus);

		if (msdu_list.sw_cookie[0] != HAL_RX_COOKIE_SPECIAL) {
			/* if the msdus belongs to NSS offloaded radio &&
			 * the rbm is not SW1_BM then return the msdu_link
			 * descriptor without freeing the msdus (nbufs). let
			 * these buffers be given to NSS completion ring for
			 * NSS to free them.
			 * else iterate through the msdu link desc list and
			 * free each msdu in the list.
			 */
			if (msdu_list.rbm[0] != HAL_RX_BUF_RBM_SW3_BM &&
				wlan_cfg_get_dp_pdev_nss_enabled(
							  pdev->wlan_cfg_ctx))
				bm_action = HAL_BM_ACTION_RELEASE_MSDU_LIST;
			else {
				for (i = 0; i < num_msdus; i++) {
					struct dp_rx_desc *rx_desc =
						dp_rx_cookie_2_va_rxdma_buf(soc,
							msdu_list.sw_cookie[i]);
					qdf_assert_always(rx_desc);
					msdu = rx_desc->nbuf;
					/*
					 * this is a unlikely scenario
					 * where the host is reaping
					 * a descriptor which
					 * it already reaped just a while ago
					 * but is yet to replenish
					 * it back to HW.
					 * In this case host will dump
					 * the last 128 descriptors
					 * including the software descriptor
					 * rx_desc and assert.
					 */
					ring_desc = rxdma_dst_ring_desc;
					if (qdf_unlikely(!rx_desc->in_use)) {
						dup_desc_dbg(soc,
							     ring_desc,
							     rx_desc);
						continue;
					}

					qdf_nbuf_unmap_single(soc->osdev, msdu,
						QDF_DMA_FROM_DEVICE);

					QDF_TRACE(QDF_MODULE_ID_DP,
						QDF_TRACE_LEVEL_DEBUG,
						"[%s][%d] msdu_nbuf=%pK ",
						__func__, __LINE__, msdu);

					qdf_nbuf_free(msdu);
					rx_bufs_used++;
					dp_rx_add_to_free_desc_list(head,
						tail, rx_desc);
				}
			}
		} else {
			rxdma_error_code = HAL_RXDMA_ERR_WAR;
		}

		hal_rx_mon_next_link_desc_get(rx_msdu_link_desc, &buf_info,
			&p_buf_addr_info);

		dp_rx_link_desc_return(soc, p_last_buf_addr_info, bm_action);
		p_last_buf_addr_info = p_buf_addr_info;

	} while (buf_info.paddr);

	DP_STATS_INC(soc, rx.err.rxdma_error[rxdma_error_code], 1);

	if (rxdma_error_code == HAL_RXDMA_ERR_DECRYPT) {
		QDF_TRACE(QDF_MODULE_ID_DP, QDF_TRACE_LEVEL_ERROR,
			"Packet received with Decrypt error");
	}

	return rx_bufs_used;
}

uint32_t
dp_rxdma_err_process(struct dp_intr *int_ctx, struct dp_soc *soc,
		     uint32_t mac_id, uint32_t quota)
{
	struct dp_pdev *pdev = dp_get_pdev_for_mac_id(soc, mac_id);
	int mac_for_pdev = dp_get_mac_id_for_mac(soc, mac_id);
	void *hal_soc;
	void *rxdma_dst_ring_desc;
	void *err_dst_srng;
	union dp_rx_desc_list_elem_t *head = NULL;
	union dp_rx_desc_list_elem_t *tail = NULL;
	struct dp_srng *dp_rxdma_srng;
	struct rx_desc_pool *rx_desc_pool;
	uint32_t work_done = 0;
	uint32_t rx_bufs_used = 0;

	if (!pdev)
		return 0;

	err_dst_srng = pdev->rxdma_err_dst_ring[mac_for_pdev].hal_srng;

	if (!err_dst_srng) {
		QDF_TRACE(QDF_MODULE_ID_DP, QDF_TRACE_LEVEL_ERROR,
			"%s %d : HAL Monitor Destination Ring Init \
			Failed -- %pK",
			__func__, __LINE__, err_dst_srng);
		return 0;
	}

	hal_soc = soc->hal_soc;

	qdf_assert(hal_soc);

	if (qdf_unlikely(dp_srng_access_start(int_ctx, soc, err_dst_srng))) {
		QDF_TRACE(QDF_MODULE_ID_DP, QDF_TRACE_LEVEL_ERROR,
			"%s %d : HAL Monitor Destination Ring Init \
			Failed -- %pK",
			__func__, __LINE__, err_dst_srng);
		return 0;
	}

	while (qdf_likely(quota-- && (rxdma_dst_ring_desc =
		hal_srng_dst_get_next(hal_soc, err_dst_srng)))) {

			rx_bufs_used += dp_rx_err_mpdu_pop(soc, mac_id,
						rxdma_dst_ring_desc,
						&head, &tail);
	}

	dp_srng_access_end(int_ctx, soc, err_dst_srng);

	if (rx_bufs_used) {
		dp_rxdma_srng = &pdev->rx_refill_buf_ring;
		rx_desc_pool = &soc->rx_desc_buf[mac_id];

		dp_rx_buffers_replenish(soc, mac_id, dp_rxdma_srng,
			rx_desc_pool, rx_bufs_used, &head, &tail);

		work_done += rx_bufs_used;
	}

	return work_done;
}<|MERGE_RESOLUTION|>--- conflicted
+++ resolved
@@ -211,11 +211,7 @@
 			   srng->u.src_ring.reap_hp,
 			   *srng->u.src_ring.tp_addr,
 			   srng->u.src_ring.cached_tp);
-<<<<<<< HEAD
-		qdf_assert(0);
-=======
 		QDF_BUG(0);
->>>>>>> 08588499
 	}
 done:
 	hal_srng_access_end(hal_soc, wbm_rel_srng);
