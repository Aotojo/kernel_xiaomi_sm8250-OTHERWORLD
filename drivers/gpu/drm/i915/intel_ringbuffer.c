/*
 * Copyright © 2008-2010 Intel Corporation
 *
 * Permission is hereby granted, free of charge, to any person obtaining a
 * copy of this software and associated documentation files (the "Software"),
 * to deal in the Software without restriction, including without limitation
 * the rights to use, copy, modify, merge, publish, distribute, sublicense,
 * and/or sell copies of the Software, and to permit persons to whom the
 * Software is furnished to do so, subject to the following conditions:
 *
 * The above copyright notice and this permission notice (including the next
 * paragraph) shall be included in all copies or substantial portions of the
 * Software.
 *
 * THE SOFTWARE IS PROVIDED "AS IS", WITHOUT WARRANTY OF ANY KIND, EXPRESS OR
 * IMPLIED, INCLUDING BUT NOT LIMITED TO THE WARRANTIES OF MERCHANTABILITY,
 * FITNESS FOR A PARTICULAR PURPOSE AND NONINFRINGEMENT.  IN NO EVENT SHALL
 * THE AUTHORS OR COPYRIGHT HOLDERS BE LIABLE FOR ANY CLAIM, DAMAGES OR OTHER
 * LIABILITY, WHETHER IN AN ACTION OF CONTRACT, TORT OR OTHERWISE, ARISING
 * FROM, OUT OF OR IN CONNECTION WITH THE SOFTWARE OR THE USE OR OTHER DEALINGS
 * IN THE SOFTWARE.
 *
 * Authors:
 *    Eric Anholt <eric@anholt.net>
 *    Zou Nan hai <nanhai.zou@intel.com>
 *    Xiang Hai hao<haihao.xiang@intel.com>
 *
 */

#include "drmP.h"
#include "drm.h"
#include "i915_drv.h"
#include "i915_drm.h"
#include "i915_trace.h"
#include "intel_drv.h"

static u32 i915_gem_get_seqno(struct drm_device *dev)
{
	drm_i915_private_t *dev_priv = dev->dev_private;
	u32 seqno;

	seqno = dev_priv->next_seqno;

	/* reserve 0 for non-seqno */
	if (++dev_priv->next_seqno == 0)
		dev_priv->next_seqno = 1;

	return seqno;
}

static void
render_ring_flush(struct drm_device *dev,
		  struct intel_ring_buffer *ring,
		  u32	invalidate_domains,
		  u32	flush_domains)
{
	drm_i915_private_t *dev_priv = dev->dev_private;
	u32 cmd;

#if WATCH_EXEC
	DRM_INFO("%s: invalidate %08x flush %08x\n", __func__,
		  invalidate_domains, flush_domains);
#endif

	trace_i915_gem_request_flush(dev, dev_priv->next_seqno,
				     invalidate_domains, flush_domains);

	if ((invalidate_domains | flush_domains) & I915_GEM_GPU_DOMAINS) {
		/*
		 * read/write caches:
		 *
		 * I915_GEM_DOMAIN_RENDER is always invalidated, but is
		 * only flushed if MI_NO_WRITE_FLUSH is unset.  On 965, it is
		 * also flushed at 2d versus 3d pipeline switches.
		 *
		 * read-only caches:
		 *
		 * I915_GEM_DOMAIN_SAMPLER is flushed on pre-965 if
		 * MI_READ_FLUSH is set, and is always flushed on 965.
		 *
		 * I915_GEM_DOMAIN_COMMAND may not exist?
		 *
		 * I915_GEM_DOMAIN_INSTRUCTION, which exists on 965, is
		 * invalidated when MI_EXE_FLUSH is set.
		 *
		 * I915_GEM_DOMAIN_VERTEX, which exists on 965, is
		 * invalidated with every MI_FLUSH.
		 *
		 * TLBs:
		 *
		 * On 965, TLBs associated with I915_GEM_DOMAIN_COMMAND
		 * and I915_GEM_DOMAIN_CPU in are invalidated at PTE write and
		 * I915_GEM_DOMAIN_RENDER and I915_GEM_DOMAIN_SAMPLER
		 * are flushed at any MI_FLUSH.
		 */

		cmd = MI_FLUSH | MI_NO_WRITE_FLUSH;
		if ((invalidate_domains|flush_domains) &
		    I915_GEM_DOMAIN_RENDER)
			cmd &= ~MI_NO_WRITE_FLUSH;
		if (INTEL_INFO(dev)->gen < 4) {
			/*
			 * On the 965, the sampler cache always gets flushed
			 * and this bit is reserved.
			 */
			if (invalidate_domains & I915_GEM_DOMAIN_SAMPLER)
				cmd |= MI_READ_FLUSH;
		}
		if (invalidate_domains & I915_GEM_DOMAIN_INSTRUCTION)
			cmd |= MI_EXE_FLUSH;

#if WATCH_EXEC
		DRM_INFO("%s: queue flush %08x to ring\n", __func__, cmd);
#endif
		intel_ring_begin(dev, ring, 2);
		intel_ring_emit(dev, ring, cmd);
		intel_ring_emit(dev, ring, MI_NOOP);
		intel_ring_advance(dev, ring);
	}
}

static void ring_write_tail(struct drm_device *dev,
			    struct intel_ring_buffer *ring,
			    u32 value)
{
	drm_i915_private_t *dev_priv = dev->dev_private;
	I915_WRITE_TAIL(ring, value);
}

u32 intel_ring_get_active_head(struct drm_device *dev,
			       struct intel_ring_buffer *ring)
{
	drm_i915_private_t *dev_priv = dev->dev_private;
	u32 acthd_reg = INTEL_INFO(dev)->gen >= 4 ?
			RING_ACTHD(ring->mmio_base) : ACTHD;

	return I915_READ(acthd_reg);
}

static int init_ring_common(struct drm_device *dev,
			    struct intel_ring_buffer *ring)
{
	u32 head;
	drm_i915_private_t *dev_priv = dev->dev_private;
	struct drm_i915_gem_object *obj_priv;
	obj_priv = to_intel_bo(ring->gem_object);

	/* Stop the ring if it's running. */
	I915_WRITE_CTL(ring, 0);
	I915_WRITE_HEAD(ring, 0);
	ring->write_tail(dev, ring, 0);

	/* Initialize the ring. */
	I915_WRITE_START(ring, obj_priv->gtt_offset);
	head = I915_READ_HEAD(ring) & HEAD_ADDR;

	/* G45 ring initialization fails to reset head to zero */
	if (head != 0) {
		DRM_ERROR("%s head not reset to zero "
				"ctl %08x head %08x tail %08x start %08x\n",
				ring->name,
				I915_READ_CTL(ring),
				I915_READ_HEAD(ring),
				I915_READ_TAIL(ring),
				I915_READ_START(ring));

		I915_WRITE_HEAD(ring, 0);

		DRM_ERROR("%s head forced to zero "
				"ctl %08x head %08x tail %08x start %08x\n",
				ring->name,
				I915_READ_CTL(ring),
				I915_READ_HEAD(ring),
				I915_READ_TAIL(ring),
				I915_READ_START(ring));
	}

	I915_WRITE_CTL(ring,
			((ring->gem_object->size - PAGE_SIZE) & RING_NR_PAGES)
			| RING_REPORT_64K | RING_VALID);

	head = I915_READ_HEAD(ring) & HEAD_ADDR;
	/* If the head is still not zero, the ring is dead */
	if (head != 0) {
		DRM_ERROR("%s initialization failed "
				"ctl %08x head %08x tail %08x start %08x\n",
				ring->name,
				I915_READ_CTL(ring),
				I915_READ_HEAD(ring),
				I915_READ_TAIL(ring),
				I915_READ_START(ring));
		return -EIO;
	}

	if (!drm_core_check_feature(dev, DRIVER_MODESET))
		i915_kernel_lost_context(dev);
	else {
		ring->head = I915_READ_HEAD(ring) & HEAD_ADDR;
		ring->tail = I915_READ_TAIL(ring) & TAIL_ADDR;
		ring->space = ring->head - (ring->tail + 8);
		if (ring->space < 0)
			ring->space += ring->size;
	}
	return 0;
}

static int init_render_ring(struct drm_device *dev,
			    struct intel_ring_buffer *ring)
{
	drm_i915_private_t *dev_priv = dev->dev_private;
	int ret = init_ring_common(dev, ring);
	int mode;

	if (INTEL_INFO(dev)->gen > 3) {
		mode = VS_TIMER_DISPATCH << 16 | VS_TIMER_DISPATCH;
		if (IS_GEN6(dev))
			mode |= MI_FLUSH_ENABLE << 16 | MI_FLUSH_ENABLE;
		I915_WRITE(MI_MODE, mode);
	}
	return ret;
}

#define PIPE_CONTROL_FLUSH(addr)					\
do {									\
	OUT_RING(GFX_OP_PIPE_CONTROL | PIPE_CONTROL_QW_WRITE |		\
		 PIPE_CONTROL_DEPTH_STALL | 2);				\
	OUT_RING(addr | PIPE_CONTROL_GLOBAL_GTT);			\
	OUT_RING(0);							\
	OUT_RING(0);							\
} while (0)

/**
 * Creates a new sequence number, emitting a write of it to the status page
 * plus an interrupt, which will trigger i915_user_interrupt_handler.
 *
 * Must be called with struct_lock held.
 *
 * Returned sequence numbers are nonzero on success.
 */
static u32
render_ring_add_request(struct drm_device *dev,
			struct intel_ring_buffer *ring,
			u32 flush_domains)
{
	drm_i915_private_t *dev_priv = dev->dev_private;
	u32 seqno;

	seqno = i915_gem_get_seqno(dev);

	if (IS_GEN6(dev)) {
		BEGIN_LP_RING(6);
		OUT_RING(GFX_OP_PIPE_CONTROL | 3);
		OUT_RING(PIPE_CONTROL_QW_WRITE |
			 PIPE_CONTROL_WC_FLUSH | PIPE_CONTROL_IS_FLUSH |
			 PIPE_CONTROL_NOTIFY);
		OUT_RING(dev_priv->seqno_gfx_addr | PIPE_CONTROL_GLOBAL_GTT);
		OUT_RING(seqno);
		OUT_RING(0);
		OUT_RING(0);
		ADVANCE_LP_RING();
	} else if (HAS_PIPE_CONTROL(dev)) {
		u32 scratch_addr = dev_priv->seqno_gfx_addr + 128;

		/*
		 * Workaround qword write incoherence by flushing the
		 * PIPE_NOTIFY buffers out to memory before requesting
		 * an interrupt.
		 */
		BEGIN_LP_RING(32);
		OUT_RING(GFX_OP_PIPE_CONTROL | PIPE_CONTROL_QW_WRITE |
			 PIPE_CONTROL_WC_FLUSH | PIPE_CONTROL_TC_FLUSH);
		OUT_RING(dev_priv->seqno_gfx_addr | PIPE_CONTROL_GLOBAL_GTT);
		OUT_RING(seqno);
		OUT_RING(0);
		PIPE_CONTROL_FLUSH(scratch_addr);
		scratch_addr += 128; /* write to separate cachelines */
		PIPE_CONTROL_FLUSH(scratch_addr);
		scratch_addr += 128;
		PIPE_CONTROL_FLUSH(scratch_addr);
		scratch_addr += 128;
		PIPE_CONTROL_FLUSH(scratch_addr);
		scratch_addr += 128;
		PIPE_CONTROL_FLUSH(scratch_addr);
		scratch_addr += 128;
		PIPE_CONTROL_FLUSH(scratch_addr);
		OUT_RING(GFX_OP_PIPE_CONTROL | PIPE_CONTROL_QW_WRITE |
			 PIPE_CONTROL_WC_FLUSH | PIPE_CONTROL_TC_FLUSH |
			 PIPE_CONTROL_NOTIFY);
		OUT_RING(dev_priv->seqno_gfx_addr | PIPE_CONTROL_GLOBAL_GTT);
		OUT_RING(seqno);
		OUT_RING(0);
		ADVANCE_LP_RING();
	} else {
		BEGIN_LP_RING(4);
		OUT_RING(MI_STORE_DWORD_INDEX);
		OUT_RING(I915_GEM_HWS_INDEX << MI_STORE_DWORD_INDEX_SHIFT);
		OUT_RING(seqno);

		OUT_RING(MI_USER_INTERRUPT);
		ADVANCE_LP_RING();
	}
	return seqno;
}

static u32
render_ring_get_seqno(struct drm_device *dev,
		      struct intel_ring_buffer *ring)
{
	drm_i915_private_t *dev_priv = (drm_i915_private_t *) dev->dev_private;
	if (HAS_PIPE_CONTROL(dev))
		return ((volatile u32 *)(dev_priv->seqno_page))[0];
	else
		return intel_read_status_page(ring, I915_GEM_HWS_INDEX);
}

static void
render_ring_get_user_irq(struct drm_device *dev,
			 struct intel_ring_buffer *ring)
{
	drm_i915_private_t *dev_priv = (drm_i915_private_t *) dev->dev_private;
	unsigned long irqflags;

	spin_lock_irqsave(&dev_priv->user_irq_lock, irqflags);
	if (dev->irq_enabled && (++ring->user_irq_refcount == 1)) {
		if (HAS_PCH_SPLIT(dev))
			ironlake_enable_graphics_irq(dev_priv, GT_PIPE_NOTIFY);
		else
			i915_enable_irq(dev_priv, I915_USER_INTERRUPT);
	}
	spin_unlock_irqrestore(&dev_priv->user_irq_lock, irqflags);
}

static void
render_ring_put_user_irq(struct drm_device *dev,
			 struct intel_ring_buffer *ring)
{
	drm_i915_private_t *dev_priv = (drm_i915_private_t *) dev->dev_private;
	unsigned long irqflags;

	spin_lock_irqsave(&dev_priv->user_irq_lock, irqflags);
	BUG_ON(dev->irq_enabled && ring->user_irq_refcount <= 0);
	if (dev->irq_enabled && (--ring->user_irq_refcount == 0)) {
		if (HAS_PCH_SPLIT(dev))
			ironlake_disable_graphics_irq(dev_priv, GT_PIPE_NOTIFY);
		else
			i915_disable_irq(dev_priv, I915_USER_INTERRUPT);
	}
	spin_unlock_irqrestore(&dev_priv->user_irq_lock, irqflags);
}

void intel_ring_setup_status_page(struct drm_device *dev,
				  struct intel_ring_buffer *ring)
{
	drm_i915_private_t *dev_priv = dev->dev_private;
	if (IS_GEN6(dev)) {
		I915_WRITE(RING_HWS_PGA_GEN6(ring->mmio_base),
			   ring->status_page.gfx_addr);
		I915_READ(RING_HWS_PGA_GEN6(ring->mmio_base)); /* posting read */
	} else {
		I915_WRITE(RING_HWS_PGA(ring->mmio_base),
			   ring->status_page.gfx_addr);
		I915_READ(RING_HWS_PGA(ring->mmio_base)); /* posting read */
	}

}

static void
bsd_ring_flush(struct drm_device *dev,
		struct intel_ring_buffer *ring,
		u32     invalidate_domains,
		u32     flush_domains)
{
	intel_ring_begin(dev, ring, 2);
	intel_ring_emit(dev, ring, MI_FLUSH);
	intel_ring_emit(dev, ring, MI_NOOP);
	intel_ring_advance(dev, ring);
}

static int init_bsd_ring(struct drm_device *dev,
			 struct intel_ring_buffer *ring)
{
	return init_ring_common(dev, ring);
}

static u32
ring_add_request(struct drm_device *dev,
		 struct intel_ring_buffer *ring,
		 u32 flush_domains)
{
	u32 seqno;

	seqno = i915_gem_get_seqno(dev);

	intel_ring_begin(dev, ring, 4);
	intel_ring_emit(dev, ring, MI_STORE_DWORD_INDEX);
	intel_ring_emit(dev, ring,
			I915_GEM_HWS_INDEX << MI_STORE_DWORD_INDEX_SHIFT);
	intel_ring_emit(dev, ring, seqno);
	intel_ring_emit(dev, ring, MI_USER_INTERRUPT);
	intel_ring_advance(dev, ring);

	DRM_DEBUG_DRIVER("%s %d\n", ring->name, seqno);

	return seqno;
}

static void
bsd_ring_get_user_irq(struct drm_device *dev,
		      struct intel_ring_buffer *ring)
{
	/* do nothing */
}
static void
bsd_ring_put_user_irq(struct drm_device *dev,
		      struct intel_ring_buffer *ring)
{
	/* do nothing */
}

static u32
ring_status_page_get_seqno(struct drm_device *dev,
			   struct intel_ring_buffer *ring)
{
	return intel_read_status_page(ring, I915_GEM_HWS_INDEX);
}

static int
ring_dispatch_gem_execbuffer(struct drm_device *dev,
			     struct intel_ring_buffer *ring,
			     struct drm_i915_gem_execbuffer2 *exec,
			     struct drm_clip_rect *cliprects,
			     uint64_t exec_offset)
{
	uint32_t exec_start;
	exec_start = (uint32_t) exec_offset + exec->batch_start_offset;
	intel_ring_begin(dev, ring, 2);
	intel_ring_emit(dev, ring, MI_BATCH_BUFFER_START |
			(2 << 6) | MI_BATCH_NON_SECURE_I965);
	intel_ring_emit(dev, ring, exec_start);
	intel_ring_advance(dev, ring);
	return 0;
}

static int
render_ring_dispatch_gem_execbuffer(struct drm_device *dev,
				    struct intel_ring_buffer *ring,
				    struct drm_i915_gem_execbuffer2 *exec,
				    struct drm_clip_rect *cliprects,
				    uint64_t exec_offset)
{
	drm_i915_private_t *dev_priv = dev->dev_private;
	int nbox = exec->num_cliprects;
	int i = 0, count;
	uint32_t exec_start, exec_len;
	exec_start = (uint32_t) exec_offset + exec->batch_start_offset;
	exec_len = (uint32_t) exec->batch_len;

	trace_i915_gem_request_submit(dev, dev_priv->next_seqno + 1);

	count = nbox ? nbox : 1;

	for (i = 0; i < count; i++) {
		if (i < nbox) {
			int ret = i915_emit_box(dev, cliprects, i,
						exec->DR1, exec->DR4);
			if (ret)
				return ret;
		}

		if (IS_I830(dev) || IS_845G(dev)) {
			intel_ring_begin(dev, ring, 4);
			intel_ring_emit(dev, ring, MI_BATCH_BUFFER);
			intel_ring_emit(dev, ring,
					exec_start | MI_BATCH_NON_SECURE);
			intel_ring_emit(dev, ring, exec_start + exec_len - 4);
			intel_ring_emit(dev, ring, 0);
		} else {
			intel_ring_begin(dev, ring, 2);
			if (INTEL_INFO(dev)->gen >= 4) {
				intel_ring_emit(dev, ring,
						MI_BATCH_BUFFER_START | (2 << 6)
						| MI_BATCH_NON_SECURE_I965);
				intel_ring_emit(dev, ring, exec_start);
			} else {
				intel_ring_emit(dev, ring, MI_BATCH_BUFFER_START
						| (2 << 6));
				intel_ring_emit(dev, ring, exec_start |
						MI_BATCH_NON_SECURE);
			}
		}
		intel_ring_advance(dev, ring);
	}

	if (IS_G4X(dev) || IS_GEN5(dev)) {
		intel_ring_begin(dev, ring, 2);
		intel_ring_emit(dev, ring, MI_FLUSH |
				MI_NO_WRITE_FLUSH |
				MI_INVALIDATE_ISP );
		intel_ring_emit(dev, ring, MI_NOOP);
		intel_ring_advance(dev, ring);
	}
	/* XXX breadcrumb */

	return 0;
}

static void cleanup_status_page(struct drm_device *dev,
				struct intel_ring_buffer *ring)
{
	drm_i915_private_t *dev_priv = dev->dev_private;
	struct drm_gem_object *obj;
	struct drm_i915_gem_object *obj_priv;

	obj = ring->status_page.obj;
	if (obj == NULL)
		return;
	obj_priv = to_intel_bo(obj);

	kunmap(obj_priv->pages[0]);
	i915_gem_object_unpin(obj);
	drm_gem_object_unreference(obj);
	ring->status_page.obj = NULL;

	memset(&dev_priv->hws_map, 0, sizeof(dev_priv->hws_map));
}

static int init_status_page(struct drm_device *dev,
			    struct intel_ring_buffer *ring)
{
	drm_i915_private_t *dev_priv = dev->dev_private;
	struct drm_gem_object *obj;
	struct drm_i915_gem_object *obj_priv;
	int ret;

	obj = i915_gem_alloc_object(dev, 4096);
	if (obj == NULL) {
		DRM_ERROR("Failed to allocate status page\n");
		ret = -ENOMEM;
		goto err;
	}
	obj_priv = to_intel_bo(obj);
	obj_priv->agp_type = AGP_USER_CACHED_MEMORY;

	ret = i915_gem_object_pin(obj, 4096);
	if (ret != 0) {
		goto err_unref;
	}

	ring->status_page.gfx_addr = obj_priv->gtt_offset;
	ring->status_page.page_addr = kmap(obj_priv->pages[0]);
	if (ring->status_page.page_addr == NULL) {
		memset(&dev_priv->hws_map, 0, sizeof(dev_priv->hws_map));
		goto err_unpin;
	}
	ring->status_page.obj = obj;
	memset(ring->status_page.page_addr, 0, PAGE_SIZE);

	intel_ring_setup_status_page(dev, ring);
	DRM_DEBUG_DRIVER("%s hws offset: 0x%08x\n",
			ring->name, ring->status_page.gfx_addr);

	return 0;

err_unpin:
	i915_gem_object_unpin(obj);
err_unref:
	drm_gem_object_unreference(obj);
err:
	return ret;
}

int intel_init_ring_buffer(struct drm_device *dev,
			   struct intel_ring_buffer *ring)
{
	struct drm_i915_private *dev_priv = dev->dev_private;
	struct drm_i915_gem_object *obj_priv;
	struct drm_gem_object *obj;
	int ret;

	ring->dev = dev;
	INIT_LIST_HEAD(&ring->active_list);
	INIT_LIST_HEAD(&ring->request_list);
	INIT_LIST_HEAD(&ring->gpu_write_list);

	if (I915_NEED_GFX_HWS(dev)) {
		ret = init_status_page(dev, ring);
		if (ret)
			return ret;
	}

	obj = i915_gem_alloc_object(dev, ring->size);
	if (obj == NULL) {
		DRM_ERROR("Failed to allocate ringbuffer\n");
		ret = -ENOMEM;
		goto err_hws;
	}

	ring->gem_object = obj;

	ret = i915_gem_object_pin(obj, PAGE_SIZE);
	if (ret)
		goto err_unref;

	obj_priv = to_intel_bo(obj);
	ring->map.size = ring->size;
	ring->map.offset = dev->agp->base + obj_priv->gtt_offset;
	ring->map.type = 0;
	ring->map.flags = 0;
	ring->map.mtrr = 0;

	drm_core_ioremap_wc(&ring->map, dev);
	if (ring->map.handle == NULL) {
		DRM_ERROR("Failed to map ringbuffer.\n");
		ret = -EINVAL;
		goto err_unpin;
	}

	ring->virtual_start = ring->map.handle;
	ret = ring->init(dev, ring);
	if (ret)
		goto err_unmap;

	if (!drm_core_check_feature(dev, DRIVER_MODESET))
		i915_kernel_lost_context(dev);
	else {
		ring->head = I915_READ_HEAD(ring) & HEAD_ADDR;
		ring->tail = I915_READ_TAIL(ring) & TAIL_ADDR;
		ring->space = ring->head - (ring->tail + 8);
		if (ring->space < 0)
			ring->space += ring->size;
	}
	return ret;

err_unmap:
	drm_core_ioremapfree(&ring->map, dev);
err_unpin:
	i915_gem_object_unpin(obj);
err_unref:
	drm_gem_object_unreference(obj);
	ring->gem_object = NULL;
err_hws:
	cleanup_status_page(dev, ring);
	return ret;
}

void intel_cleanup_ring_buffer(struct drm_device *dev,
			       struct intel_ring_buffer *ring)
{
	if (ring->gem_object == NULL)
		return;

	drm_core_ioremapfree(&ring->map, dev);

	i915_gem_object_unpin(ring->gem_object);
	drm_gem_object_unreference(ring->gem_object);
	ring->gem_object = NULL;

	if (ring->cleanup)
		ring->cleanup(ring);

	cleanup_status_page(dev, ring);
}

static int intel_wrap_ring_buffer(struct drm_device *dev,
				  struct intel_ring_buffer *ring)
{
	unsigned int *virt;
	int rem;
	rem = ring->size - ring->tail;

	if (ring->space < rem) {
		int ret = intel_wait_ring_buffer(dev, ring, rem);
		if (ret)
			return ret;
	}

	virt = (unsigned int *)(ring->virtual_start + ring->tail);
	rem /= 8;
	while (rem--) {
		*virt++ = MI_NOOP;
		*virt++ = MI_NOOP;
	}

	ring->tail = 0;
	ring->space = ring->head - 8;

	return 0;
}

int intel_wait_ring_buffer(struct drm_device *dev,
			   struct intel_ring_buffer *ring, int n)
{
	unsigned long end;
	drm_i915_private_t *dev_priv = dev->dev_private;
<<<<<<< HEAD
=======
	u32 head;

	head = intel_read_status_page(ring, 4);
	if (head) {
		ring->head = head & HEAD_ADDR;
		ring->space = ring->head - (ring->tail + 8);
		if (ring->space < 0)
			ring->space += ring->size;
		if (ring->space >= n)
			return 0;
	}
>>>>>>> 9457b24a

	trace_i915_ring_wait_begin (dev);
	end = jiffies + 3 * HZ;
	do {
		ring->head = I915_READ_HEAD(ring) & HEAD_ADDR;
		ring->space = ring->head - (ring->tail + 8);
		if (ring->space < 0)
			ring->space += ring->size;
		if (ring->space >= n) {
			trace_i915_ring_wait_end (dev);
			return 0;
		}

		if (dev->primary->master) {
			struct drm_i915_master_private *master_priv = dev->primary->master->driver_priv;
			if (master_priv->sarea_priv)
				master_priv->sarea_priv->perf_boxes |= I915_BOX_WAIT;
		}

		msleep(1);
	} while (!time_after(jiffies, end));
	trace_i915_ring_wait_end (dev);
	return -EBUSY;
}

void intel_ring_begin(struct drm_device *dev,
		      struct intel_ring_buffer *ring,
		      int num_dwords)
{
	int n = 4*num_dwords;
	if (unlikely(ring->tail + n > ring->size))
		intel_wrap_ring_buffer(dev, ring);
	if (unlikely(ring->space < n))
		intel_wait_ring_buffer(dev, ring, n);

	ring->space -= n;
}

void intel_ring_advance(struct drm_device *dev,
			struct intel_ring_buffer *ring)
{
	ring->tail &= ring->size - 1;
	ring->write_tail(dev, ring, ring->tail);
}

static const struct intel_ring_buffer render_ring = {
	.name			= "render ring",
	.id			= RING_RENDER,
	.mmio_base		= RENDER_RING_BASE,
	.size			= 32 * PAGE_SIZE,
	.init			= init_render_ring,
	.write_tail		= ring_write_tail,
	.flush			= render_ring_flush,
	.add_request		= render_ring_add_request,
	.get_seqno		= render_ring_get_seqno,
	.user_irq_get		= render_ring_get_user_irq,
	.user_irq_put		= render_ring_put_user_irq,
	.dispatch_gem_execbuffer = render_ring_dispatch_gem_execbuffer,
};

/* ring buffer for bit-stream decoder */

static const struct intel_ring_buffer bsd_ring = {
	.name                   = "bsd ring",
	.id			= RING_BSD,
	.mmio_base		= BSD_RING_BASE,
	.size			= 32 * PAGE_SIZE,
	.init			= init_bsd_ring,
	.write_tail		= ring_write_tail,
	.flush			= bsd_ring_flush,
	.add_request		= ring_add_request,
	.get_seqno		= ring_status_page_get_seqno,
	.user_irq_get		= bsd_ring_get_user_irq,
	.user_irq_put		= bsd_ring_put_user_irq,
	.dispatch_gem_execbuffer = ring_dispatch_gem_execbuffer,
};


static void gen6_bsd_ring_write_tail(struct drm_device *dev,
				     struct intel_ring_buffer *ring,
				     u32 value)
{
       drm_i915_private_t *dev_priv = dev->dev_private;

       /* Every tail move must follow the sequence below */
       I915_WRITE(GEN6_BSD_SLEEP_PSMI_CONTROL,
	       GEN6_BSD_SLEEP_PSMI_CONTROL_RC_ILDL_MESSAGE_MODIFY_MASK |
	       GEN6_BSD_SLEEP_PSMI_CONTROL_RC_ILDL_MESSAGE_DISABLE);
       I915_WRITE(GEN6_BSD_RNCID, 0x0);

       if (wait_for((I915_READ(GEN6_BSD_SLEEP_PSMI_CONTROL) &
                               GEN6_BSD_SLEEP_PSMI_CONTROL_IDLE_INDICATOR) == 0,
                       50))
               DRM_ERROR("timed out waiting for IDLE Indicator\n");

       I915_WRITE_TAIL(ring, value);
       I915_WRITE(GEN6_BSD_SLEEP_PSMI_CONTROL,
	       GEN6_BSD_SLEEP_PSMI_CONTROL_RC_ILDL_MESSAGE_MODIFY_MASK |
	       GEN6_BSD_SLEEP_PSMI_CONTROL_RC_ILDL_MESSAGE_ENABLE);
}

static void gen6_ring_flush(struct drm_device *dev,
			    struct intel_ring_buffer *ring,
			    u32 invalidate_domains,
			    u32 flush_domains)
{
       intel_ring_begin(dev, ring, 4);
       intel_ring_emit(dev, ring, MI_FLUSH_DW);
       intel_ring_emit(dev, ring, 0);
       intel_ring_emit(dev, ring, 0);
       intel_ring_emit(dev, ring, 0);
       intel_ring_advance(dev, ring);
}

static int
gen6_ring_dispatch_gem_execbuffer(struct drm_device *dev,
				  struct intel_ring_buffer *ring,
				  struct drm_i915_gem_execbuffer2 *exec,
				  struct drm_clip_rect *cliprects,
				  uint64_t exec_offset)
{
       uint32_t exec_start;

       exec_start = (uint32_t) exec_offset + exec->batch_start_offset;

       intel_ring_begin(dev, ring, 2);
       intel_ring_emit(dev, ring,
		       MI_BATCH_BUFFER_START | MI_BATCH_NON_SECURE_I965);
       /* bit0-7 is the length on GEN6+ */
       intel_ring_emit(dev, ring, exec_start);
       intel_ring_advance(dev, ring);

       return 0;
}

/* ring buffer for Video Codec for Gen6+ */
static const struct intel_ring_buffer gen6_bsd_ring = {
       .name			= "gen6 bsd ring",
       .id			= RING_BSD,
       .mmio_base		= GEN6_BSD_RING_BASE,
       .size			= 32 * PAGE_SIZE,
       .init			= init_bsd_ring,
       .write_tail		= gen6_bsd_ring_write_tail,
       .flush			= gen6_ring_flush,
       .add_request		= ring_add_request,
       .get_seqno		= ring_status_page_get_seqno,
       .user_irq_get		= bsd_ring_get_user_irq,
       .user_irq_put		= bsd_ring_put_user_irq,
       .dispatch_gem_execbuffer	= gen6_ring_dispatch_gem_execbuffer,
};

/* Blitter support (SandyBridge+) */

static void
blt_ring_get_user_irq(struct drm_device *dev,
		      struct intel_ring_buffer *ring)
{
	/* do nothing */
}
static void
blt_ring_put_user_irq(struct drm_device *dev,
		      struct intel_ring_buffer *ring)
{
	/* do nothing */
}

<<<<<<< HEAD
=======

/* Workaround for some stepping of SNB,
 * each time when BLT engine ring tail moved,
 * the first command in the ring to be parsed
 * should be MI_BATCH_BUFFER_START
 */
#define NEED_BLT_WORKAROUND(dev) \
	(IS_GEN6(dev) && (dev->pdev->revision < 8))

static inline struct drm_i915_gem_object *
to_blt_workaround(struct intel_ring_buffer *ring)
{
	return ring->private;
}

static int blt_ring_init(struct drm_device *dev,
			 struct intel_ring_buffer *ring)
{
	if (NEED_BLT_WORKAROUND(dev)) {
		struct drm_i915_gem_object *obj;
		u32 __iomem *ptr;
		int ret;

		obj = to_intel_bo(i915_gem_alloc_object(dev, 4096));
		if (obj == NULL)
			return -ENOMEM;

		ret = i915_gem_object_pin(&obj->base, 4096);
		if (ret) {
			drm_gem_object_unreference(&obj->base);
			return ret;
		}

		ptr = kmap(obj->pages[0]);
		iowrite32(MI_BATCH_BUFFER_END, ptr);
		iowrite32(MI_NOOP, ptr+1);
		kunmap(obj->pages[0]);

		ret = i915_gem_object_set_to_gtt_domain(&obj->base, false);
		if (ret) {
			i915_gem_object_unpin(&obj->base);
			drm_gem_object_unreference(&obj->base);
			return ret;
		}

		ring->private = obj;
	}

	return init_ring_common(dev, ring);
}

static void blt_ring_begin(struct drm_device *dev,
			   struct intel_ring_buffer *ring,
			  int num_dwords)
{
	if (ring->private) {
		intel_ring_begin(dev, ring, num_dwords+2);
		intel_ring_emit(dev, ring, MI_BATCH_BUFFER_START);
		intel_ring_emit(dev, ring, to_blt_workaround(ring)->gtt_offset);
	} else
		intel_ring_begin(dev, ring, 4);
}

static void blt_ring_flush(struct drm_device *dev,
			   struct intel_ring_buffer *ring,
			   u32 invalidate_domains,
			   u32 flush_domains)
{
	blt_ring_begin(dev, ring, 4);
	intel_ring_emit(dev, ring, MI_FLUSH_DW);
	intel_ring_emit(dev, ring, 0);
	intel_ring_emit(dev, ring, 0);
	intel_ring_emit(dev, ring, 0);
	intel_ring_advance(dev, ring);
}

static u32
blt_ring_add_request(struct drm_device *dev,
		     struct intel_ring_buffer *ring,
		     u32 flush_domains)
{
	u32 seqno = i915_gem_get_seqno(dev);

	blt_ring_begin(dev, ring, 4);
	intel_ring_emit(dev, ring, MI_STORE_DWORD_INDEX);
	intel_ring_emit(dev, ring,
			I915_GEM_HWS_INDEX << MI_STORE_DWORD_INDEX_SHIFT);
	intel_ring_emit(dev, ring, seqno);
	intel_ring_emit(dev, ring, MI_USER_INTERRUPT);
	intel_ring_advance(dev, ring);

	DRM_DEBUG_DRIVER("%s %d\n", ring->name, seqno);
	return seqno;
}

static void blt_ring_cleanup(struct intel_ring_buffer *ring)
{
	if (!ring->private)
		return;

	i915_gem_object_unpin(ring->private);
	drm_gem_object_unreference(ring->private);
	ring->private = NULL;
}

>>>>>>> 9457b24a
static const struct intel_ring_buffer gen6_blt_ring = {
       .name			= "blt ring",
       .id			= RING_BLT,
       .mmio_base		= BLT_RING_BASE,
       .size			= 32 * PAGE_SIZE,
<<<<<<< HEAD
       .init			= init_ring_common,
       .write_tail		= ring_write_tail,
       .flush			= gen6_ring_flush,
       .add_request		= ring_add_request,
=======
       .init			= blt_ring_init,
       .write_tail		= ring_write_tail,
       .flush			= blt_ring_flush,
       .add_request		= blt_ring_add_request,
>>>>>>> 9457b24a
       .get_seqno		= ring_status_page_get_seqno,
       .user_irq_get		= blt_ring_get_user_irq,
       .user_irq_put		= blt_ring_put_user_irq,
       .dispatch_gem_execbuffer	= gen6_ring_dispatch_gem_execbuffer,
<<<<<<< HEAD
=======
       .cleanup			= blt_ring_cleanup,
>>>>>>> 9457b24a
};

int intel_init_render_ring_buffer(struct drm_device *dev)
{
	drm_i915_private_t *dev_priv = dev->dev_private;

	dev_priv->render_ring = render_ring;

	if (!I915_NEED_GFX_HWS(dev)) {
		dev_priv->render_ring.status_page.page_addr
			= dev_priv->status_page_dmah->vaddr;
		memset(dev_priv->render_ring.status_page.page_addr,
				0, PAGE_SIZE);
	}

	return intel_init_ring_buffer(dev, &dev_priv->render_ring);
}

int intel_init_bsd_ring_buffer(struct drm_device *dev)
{
	drm_i915_private_t *dev_priv = dev->dev_private;

	if (IS_GEN6(dev))
		dev_priv->bsd_ring = gen6_bsd_ring;
	else
		dev_priv->bsd_ring = bsd_ring;

	return intel_init_ring_buffer(dev, &dev_priv->bsd_ring);
}

int intel_init_blt_ring_buffer(struct drm_device *dev)
{
	drm_i915_private_t *dev_priv = dev->dev_private;

	dev_priv->blt_ring = gen6_blt_ring;

	return intel_init_ring_buffer(dev, &dev_priv->blt_ring);
}<|MERGE_RESOLUTION|>--- conflicted
+++ resolved
@@ -692,8 +692,6 @@
 {
 	unsigned long end;
 	drm_i915_private_t *dev_priv = dev->dev_private;
-<<<<<<< HEAD
-=======
 	u32 head;
 
 	head = intel_read_status_page(ring, 4);
@@ -705,7 +703,6 @@
 		if (ring->space >= n)
 			return 0;
 	}
->>>>>>> 9457b24a
 
 	trace_i915_ring_wait_begin (dev);
 	end = jiffies + 3 * HZ;
@@ -872,8 +869,6 @@
 	/* do nothing */
 }
 
-<<<<<<< HEAD
-=======
 
 /* Workaround for some stepping of SNB,
  * each time when BLT engine ring tail moved,
@@ -979,31 +974,20 @@
 	ring->private = NULL;
 }
 
->>>>>>> 9457b24a
 static const struct intel_ring_buffer gen6_blt_ring = {
        .name			= "blt ring",
        .id			= RING_BLT,
        .mmio_base		= BLT_RING_BASE,
        .size			= 32 * PAGE_SIZE,
-<<<<<<< HEAD
-       .init			= init_ring_common,
-       .write_tail		= ring_write_tail,
-       .flush			= gen6_ring_flush,
-       .add_request		= ring_add_request,
-=======
        .init			= blt_ring_init,
        .write_tail		= ring_write_tail,
        .flush			= blt_ring_flush,
        .add_request		= blt_ring_add_request,
->>>>>>> 9457b24a
        .get_seqno		= ring_status_page_get_seqno,
        .user_irq_get		= blt_ring_get_user_irq,
        .user_irq_put		= blt_ring_put_user_irq,
        .dispatch_gem_execbuffer	= gen6_ring_dispatch_gem_execbuffer,
-<<<<<<< HEAD
-=======
        .cleanup			= blt_ring_cleanup,
->>>>>>> 9457b24a
 };
 
 int intel_init_render_ring_buffer(struct drm_device *dev)
