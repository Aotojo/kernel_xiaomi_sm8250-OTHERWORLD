--- conflicted
+++ resolved
@@ -433,50 +433,6 @@
 
 int nfp_reprs_resync_phys_ports(struct nfp_app *app)
 {
-<<<<<<< HEAD
-	struct nfp_reprs *reprs, *old_reprs;
-	struct nfp_repr *repr;
-	int i;
-
-	old_reprs =
-		rcu_dereference_protected(app->reprs[NFP_REPR_TYPE_PHYS_PORT],
-					  lockdep_is_held(&app->pf->lock));
-	if (!old_reprs)
-		return 0;
-
-	reprs = nfp_reprs_alloc(old_reprs->num_reprs);
-	if (!reprs)
-		return -ENOMEM;
-
-	for (i = 0; i < old_reprs->num_reprs; i++) {
-		if (!old_reprs->reprs[i])
-			continue;
-
-		repr = netdev_priv(old_reprs->reprs[i]);
-		if (repr->port->type == NFP_PORT_INVALID)
-			continue;
-
-		reprs->reprs[i] = old_reprs->reprs[i];
-	}
-
-	old_reprs = nfp_app_reprs_set(app, NFP_REPR_TYPE_PHYS_PORT, reprs);
-	synchronize_rcu();
-
-	/* Now we free up removed representors */
-	for (i = 0; i < old_reprs->num_reprs; i++) {
-		if (!old_reprs->reprs[i])
-			continue;
-
-		repr = netdev_priv(old_reprs->reprs[i]);
-		if (repr->port->type != NFP_PORT_INVALID)
-			continue;
-
-		nfp_app_repr_stop(app, repr);
-		nfp_repr_clean(repr);
-	}
-
-	kfree(old_reprs);
-=======
 	struct net_device *netdev;
 	struct nfp_reprs *reprs;
 	struct nfp_repr *repr;
@@ -501,6 +457,5 @@
 		nfp_repr_clean(repr);
 	}
 
->>>>>>> 661e50bc
 	return 0;
 }