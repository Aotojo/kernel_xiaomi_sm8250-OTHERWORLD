--- conflicted
+++ resolved
@@ -66,8 +66,6 @@
 };
 
 enum {
-<<<<<<< HEAD
-=======
 	CONF_HW_RXTX_RATE_MCS7 = 0,
 	CONF_HW_RXTX_RATE_MCS6,
 	CONF_HW_RXTX_RATE_MCS5,
@@ -94,7 +92,6 @@
 };
 
 enum {
->>>>>>> a5e944f1
 	CONF_SG_DISABLE = 0,
 	CONF_SG_PROTECTIVE,
 	CONF_SG_OPPORTUNISTIC
@@ -205,7 +202,6 @@
 	 * in WLAN PSM / BT slave basic rate
 	 *
 	 * Range: 0 - 255 (ms)
-<<<<<<< HEAD
 	 */
 	CONF_SG_WLAN_PS_BT_ACL_SLAVE_MIN_BR,
 	CONF_SG_WLAN_PS_BT_ACL_SLAVE_MAX_BR,
@@ -386,188 +382,6 @@
 	 *
 	 * Range: 0 - 100000 (ms)
 	 */
-=======
-	 */
-	CONF_SG_WLAN_PS_BT_ACL_SLAVE_MIN_BR,
-	CONF_SG_WLAN_PS_BT_ACL_SLAVE_MAX_BR,
-
-	/*
-	 * The time after it expires no new WLAN trigger frame is trasmitted
-	 * in WLAN PSM / BT slave basic rate
-	 *
-	 * Range: 0 - 255 (ms)
-	 */
-	CONF_SG_WLAN_PS_MAX_BT_ACL_SLAVE_BR,
-
-	/*
-	 * Configure the min and max time BT gains the antenna
-	 * in WLAN PSM / BT master EDR
-	 *
-	 * Range: 0 - 255 (ms)
-	 */
-	CONF_SG_WLAN_PS_BT_ACL_MASTER_MIN_EDR,
-	CONF_SG_WLAN_PS_BT_ACL_MASTER_MAX_EDR,
-
-	/*
-	 * The time after it expires no new WLAN trigger frame is trasmitted
-	 * in WLAN PSM / BT master EDR
-	 *
-	 * Range: 0 - 255 (ms)
-	 */
-	CONF_SG_WLAN_PS_MAX_BT_ACL_MASTER_EDR,
-
-	/*
-	 * Configure the min and max time BT gains the antenna
-	 * in WLAN PSM / BT slave EDR
-	 *
-	 * Range: 0 - 255 (ms)
-	 */
-	CONF_SG_WLAN_PS_BT_ACL_SLAVE_MIN_EDR,
-	CONF_SG_WLAN_PS_BT_ACL_SLAVE_MAX_EDR,
-
-	/*
-	 * The time after it expires no new WLAN trigger frame is trasmitted
-	 * in WLAN PSM / BT slave EDR
-	 *
-	 * Range: 0 - 255 (ms)
-	 */
-	CONF_SG_WLAN_PS_MAX_BT_ACL_SLAVE_EDR,
-
-	/*
-	 * RX guard time before the beginning of a new BT voice frame during
-	 * which no new WLAN trigger frame is transmitted.
-	 *
-	 * Range: 0 - 100000 (us)
-	 */
-	CONF_SG_RXT,
-
-	/*
-	 * TX guard time before the beginning of a new BT voice frame during
-	 * which no new WLAN frame is transmitted.
-	 *
-	 * Range: 0 - 100000 (us)
-	 */
-
-	CONF_SG_TXT,
-
-	/*
-	 * Enable adaptive RXT/TXT algorithm. If disabled, the host values
-	 * will be utilized.
-	 *
-	 * Range: 0 - disable, 1 - enable
-	 */
-	CONF_SG_ADAPTIVE_RXT_TXT,
-
-	/*
-	 * The used WLAN legacy service period during active BT ACL link
-	 *
-	 * Range: 0 - 255 (ms)
-	 */
-	CONF_SG_PS_POLL_TIMEOUT,
-
-	/*
-	 * The used WLAN UPSD service period during active BT ACL link
-	 *
-	 * Range: 0 - 255 (ms)
-	 */
-	CONF_SG_UPSD_TIMEOUT,
-
-	/*
-	 * Configure the min and max time BT gains the antenna
-	 * in WLAN Active / BT master EDR
-	 *
-	 * Range: 0 - 255 (ms)
-	 */
-	CONF_SG_WLAN_ACTIVE_BT_ACL_MASTER_MIN_EDR,
-	CONF_SG_WLAN_ACTIVE_BT_ACL_MASTER_MAX_EDR,
-
-	/*
-	 * The maximum time WLAN can gain the antenna for
-	 * in WLAN Active / BT master EDR
-	 *
-	 * Range: 0 - 255 (ms)
-	 */
-	CONF_SG_WLAN_ACTIVE_MAX_BT_ACL_MASTER_EDR,
-
-	/*
-	 * Configure the min and max time BT gains the antenna
-	 * in WLAN Active / BT slave EDR
-	 *
-	 * Range: 0 - 255 (ms)
-	 */
-	CONF_SG_WLAN_ACTIVE_BT_ACL_SLAVE_MIN_EDR,
-	CONF_SG_WLAN_ACTIVE_BT_ACL_SLAVE_MAX_EDR,
-
-	/*
-	 * The maximum time WLAN can gain the antenna for
-	 * in WLAN Active / BT slave EDR
-	 *
-	 * Range: 0 - 255 (ms)
-	 */
-	CONF_SG_WLAN_ACTIVE_MAX_BT_ACL_SLAVE_EDR,
-
-	/*
-	 * Configure the min and max time BT gains the antenna
-	 * in WLAN Active / BT basic rate
-	 *
-	 * Range: 0 - 255 (ms)
-	 */
-	CONF_SG_WLAN_ACTIVE_BT_ACL_MIN_BR,
-	CONF_SG_WLAN_ACTIVE_BT_ACL_MAX_BR,
-
-	/*
-	 * The maximum time WLAN can gain the antenna for
-	 * in WLAN Active / BT basic rate
-	 *
-	 * Range: 0 - 255 (ms)
-	 */
-	CONF_SG_WLAN_ACTIVE_MAX_BT_ACL_BR,
-
-	/*
-	 * Compensation percentage of WLAN passive scan window if initiated
-	 * during BT voice
-	 *
-	 * Range: 0 - 1000 (%)
-	 */
-	CONF_SG_PASSIVE_SCAN_DURATION_FACTOR_HV3,
-
-	/*
-	 * Compensation percentage of WLAN passive scan window if initiated
-	 * during BT A2DP
-	 *
-	 * Range: 0 - 1000 (%)
-	 */
-	CONF_SG_PASSIVE_SCAN_DURATION_FACTOR_A2DP,
-
-	/*
-	 * Fixed time ensured for BT traffic to gain the antenna during WLAN
-	 * passive scan.
-	 *
-	 * Range: 0 - 1000 ms
-	 */
-	CONF_SG_PASSIVE_SCAN_A2DP_BT_TIME,
-
-	/*
-	 * Fixed time ensured for WLAN traffic to gain the antenna during WLAN
-	 * passive scan.
-	 *
-	 * Range: 0 - 1000 ms
-	 */
-	CONF_SG_PASSIVE_SCAN_A2DP_WLAN_TIME,
-
-	/*
-	 * Number of consequent BT voice frames not interrupted by WLAN
-	 *
-	 * Range: 0 - 100
-	 */
-	CONF_SG_HV3_MAX_SERVED,
-
-	/*
-	 * Protection time of the DHCP procedure.
-	 *
-	 * Range: 0 - 100000 (ms)
-	 */
->>>>>>> a5e944f1
 	CONF_SG_DHCP_TIME,
 
 	/*
