--- conflicted
+++ resolved
@@ -5325,7 +5325,6 @@
 	trace_ufshcd_profile_hibern8(dev_name(hba->dev), "enter",
 			     ktime_to_us(ktime_sub(ktime_get(), start)), ret);
 
-<<<<<<< HEAD
 	ufsdbg_error_inject_dispatcher(hba, ERR_INJECT_HIBERN8_ENTER, 0, &ret);
 
 	/*
@@ -5338,42 +5337,24 @@
 
 		hba->full_init_linereset = false;
 		ufshcd_update_error_stats(hba, UFS_ERR_HIBERN8_ENTER);
-=======
-	if (ret) {
-		int err;
-
->>>>>>> 5d7443e6
 		dev_err(hba->dev, "%s: hibern8 enter failed. ret = %d\n",
 			__func__, ret);
 
 		/*
-<<<<<<< HEAD
 		 * If link recovery fails then return error code (-ENOLINK)
 		 * returned ufshcd_link_recovery().
-=======
-		 * If link recovery fails then return error code returned from
-		 * ufshcd_link_recovery().
->>>>>>> 5d7443e6
 		 * If link recovery succeeds then return -EAGAIN to attempt
 		 * hibern8 enter retry again.
 		 */
 		err = ufshcd_link_recovery(hba);
 		if (err) {
-<<<<<<< HEAD
 			dev_err(hba->dev, "%s: link recovery failed\n",
 				__func__);
-=======
-			dev_err(hba->dev, "%s: link recovery failed", __func__);
->>>>>>> 5d7443e6
 			ret = err;
 		} else {
 			ret = -EAGAIN;
 		}
-<<<<<<< HEAD
 	} else {
-=======
-	} else
->>>>>>> 5d7443e6
 		ufshcd_vops_hibern8_notify(hba, UIC_CMD_DME_HIBER_ENTER,
 								POST_CHANGE);
 		dev_dbg(hba->dev, "%s: Hibern8 Enter at %lld us\n", __func__,
