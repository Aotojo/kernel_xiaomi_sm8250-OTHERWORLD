#
# USB Gadget support on a system involves
#    (a) a peripheral controller, and
#    (b) the gadget driver using it.
#
# NOTE:  Gadget support ** DOES NOT ** depend on host-side CONFIG_USB !!
#
#  - Host systems (like PCs) need CONFIG_USB (with "A" jacks).
#  - Peripherals (like PDAs) need CONFIG_USB_GADGET (with "B" jacks).
#  - Some systems have both kinds of controllers.
#
# With help from a special transceiver and a "Mini-AB" jack, systems with
# both kinds of controller can also support "USB On-the-Go" (CONFIG_USB_OTG).
#

menuconfig USB_GADGET
	tristate "USB Gadget Support"
	select USB_COMMON
	select NLS
	help
	   USB is a master/slave protocol, organized with one master
	   host (such as a PC) controlling up to 127 peripheral devices.
	   The USB hardware is asymmetric, which makes it easier to set up:
	   you can't connect a "to-the-host" connector to a peripheral.

	   Linux can run in the host, or in the peripheral.  In both cases
	   you need a low level bus controller driver, and some software
	   talking to it.  Peripheral controllers are often discrete silicon,
	   or are integrated with the CPU in a microcontroller.  The more
	   familiar host side controllers have names like "EHCI", "OHCI",
	   or "UHCI", and are usually integrated into southbridges on PC
	   motherboards.

	   Enable this configuration option if you want to run Linux inside
	   a USB peripheral device.  Configure one hardware driver for your
	   peripheral/device side bus controller, and a "gadget driver" for
	   your peripheral protocol.  (If you use modular gadget drivers,
	   you may configure more than one.)

	   If in doubt, say "N" and don't enable these drivers; most people
	   don't have this kind of hardware (except maybe inside Linux PDAs).

	   For more information, see <http://www.linux-usb.org/gadget> and
	   the kernel documentation for this API.

if USB_GADGET

config USB_GADGET_DEBUG
	bool "Debugging messages (DEVELOPMENT)"
	depends on DEBUG_KERNEL
	help
	   Many controller and gadget drivers will print some debugging
	   messages if you use this option to ask for those messages.

	   Avoid enabling these messages, even if you're actively
	   debugging such a driver.  Many drivers will emit so many
	   messages that the driver timings are affected, which will
	   either create new failure modes or remove the one you're
	   trying to track down.  Never enable these messages for a
	   production build.

config USB_GADGET_VERBOSE
	bool "Verbose debugging Messages (DEVELOPMENT)"
	depends on USB_GADGET_DEBUG
	help
	   Many controller and gadget drivers will print verbose debugging
	   messages if you use this option to ask for those messages.

	   Avoid enabling these messages, even if you're actively
	   debugging such a driver.  Many drivers will emit so many
	   messages that the driver timings are affected, which will
	   either create new failure modes or remove the one you're
	   trying to track down.  Never enable these messages for a
	   production build.

config USB_GADGET_DEBUG_FILES
	bool "Debugging information files (DEVELOPMENT)"
	depends on PROC_FS
	help
	   Some of the drivers in the "gadget" framework can expose
	   debugging information in files such as /proc/driver/udc
	   (for a peripheral controller).  The information in these
	   files may help when you're troubleshooting or bringing up a
	   driver on a new board.   Enable these files by choosing "Y"
	   here.  If in doubt, or to conserve kernel memory, say "N".

config USB_GADGET_DEBUG_FS
	bool "Debugging information files in debugfs (DEVELOPMENT)"
	depends on DEBUG_FS
	help
	   Some of the drivers in the "gadget" framework can expose
	   debugging information in files under /sys/kernel/debug/.
	   The information in these files may help when you're
	   troubleshooting or bringing up a driver on a new board.
	   Enable these files by choosing "Y" here.  If in doubt, or
	   to conserve kernel memory, say "N".

config USB_GADGET_VBUS_DRAW
	int "Maximum VBUS Power usage (2-900 mA)"
	range 2 900
	default 2
	help
	   Some devices need to draw power from USB when they are
	   configured, perhaps to operate circuitry or to recharge
	   batteries.  This is in addition to any local power supply,
	   such as an AC adapter or batteries.

	   Enter the maximum power your device draws through USB, in
	   milliAmperes.  The permitted range of values depends on the
	   connected speed: for SuperSpeed and up it is 2 - 900 mA, but
	   connections at High Speed or slower will be capped at 500 mA;
	   0 mA would be legal, but can make some hosts misbehave.

	   This value will be used except for system-specific gadget
	   drivers that have more specific information.

config USB_GADGET_STORAGE_NUM_BUFFERS
	int "Number of storage pipeline buffers"
	range 2 256
	default 2
	help
	   Usually 2 buffers are enough to establish a good buffering
	   pipeline. The number may be increased in order to compensate
	   for a bursty VFS behaviour. For instance there may be CPU wake up
	   latencies that makes the VFS to appear bursty in a system with
	   an CPU on-demand governor. Especially if DMA is doing IO to
	   offload the CPU. In this case the CPU will go into power
	   save often and spin up occasionally to move data within VFS.
	   If selecting USB_GADGET_DEBUG_FILES this value may be set by
	   a module parameter as well.
	   If unsure, say 2.

config U_SERIAL_CONSOLE
	bool "Serial gadget console support"
	depends on USB_U_SERIAL
	help
	   It supports the serial gadget can be used as a console.

source "drivers/usb/gadget/udc/Kconfig"

#
# USB Gadget Drivers
#

# composite based drivers
config USB_LIBCOMPOSITE
	tristate
	select CONFIGFS_FS
	depends on USB_GADGET

config USB_F_ACM
	tristate

config USB_F_SS_LB
	tristate

config USB_U_SERIAL
	tristate

config USB_U_ETHER
	tristate

config USB_U_AUDIO
	tristate

config USB_F_SERIAL
	tristate

config USB_F_OBEX
	tristate

config USB_F_NCM
	tristate

config USB_F_ECM
	tristate

config USB_F_PHONET
	tristate

config USB_F_EEM
	tristate

config USB_F_SUBSET
	tristate

config USB_RNDIS
	tristate

config USB_F_RNDIS
	tristate

config USB_F_MASS_STORAGE
	tristate

config USB_F_FS
	tristate

config USB_F_UAC1
	tristate

config USB_F_UAC1_LEGACY
	tristate

config USB_F_UAC2
	tristate

config USB_F_UVC
	tristate

config USB_F_MIDI
	tristate

config USB_F_HID
	tristate

config USB_F_PRINTER
	tristate

config USB_F_TCM
	tristate

<<<<<<< HEAD
config USB_F_DIAG
	tristate

config USB_F_CDEV
	tristate

config USB_F_CCID
	tristate

config USB_F_AUDIO_SRC
	tristate

config USB_F_ACC
	tristate

config USB_F_QDSS
	tristate

config USB_F_GSI
	tristate

config USB_F_MTP
	tristate

config USB_F_PTP
=======
config USB_F_ACC
	tristate

config USB_F_AUDIO_SRC
>>>>>>> 75337a6f
	tristate

# this first set of drivers all depend on bulk-capable hardware.

config USB_CONFIGFS
	tristate "USB Gadget functions configurable through configfs"
	select USB_LIBCOMPOSITE
	help
	  A Linux USB "gadget" can be set up through configfs.
	  If this is the case, the USB functions (which from the host's
	  perspective are seen as interfaces) and configurations are
	  specified simply by creating appropriate directories in configfs.
	  Associating functions with configurations is done by creating
	  appropriate symbolic links.
	  For more information see Documentation/usb/gadget_configfs.txt.

config USB_CONFIGFS_UEVENT
	bool "Uevent notification of Gadget state"
	depends on USB_CONFIGFS
	help
	  Enable uevent notifications to userspace when the gadget
	  state changes. The gadget can be in any of the following
	  three states: "CONNECTED/DISCONNECTED/CONFIGURED"

config USB_CONFIGFS_SERIAL
	bool "Generic serial bulk in/out"
	depends on USB_CONFIGFS
	depends on TTY
	select USB_U_SERIAL
	select USB_F_SERIAL
	help
	  The function talks to the Linux-USB generic serial driver.

config USB_CONFIGFS_ACM
	bool "Abstract Control Model (CDC ACM)"
	depends on USB_CONFIGFS
	depends on TTY
	select USB_U_SERIAL
	select USB_F_ACM
	help
	  ACM serial link.  This function can be used to interoperate with
	  MS-Windows hosts or with the Linux-USB "cdc-acm" driver.

config USB_CONFIGFS_OBEX
	bool "Object Exchange Model (CDC OBEX)"
	depends on USB_CONFIGFS
	depends on TTY
	select USB_U_SERIAL
	select USB_F_OBEX
	help
	  You will need a user space OBEX server talking to /dev/ttyGS*,
	  since the kernel itself doesn't implement the OBEX protocol.

config USB_CONFIGFS_NCM
	bool "Network Control Model (CDC NCM)"
	depends on USB_CONFIGFS
	depends on NET
	select USB_U_ETHER
	select USB_F_NCM
	help
	  NCM is an advanced protocol for Ethernet encapsulation, allows
	  grouping of several ethernet frames into one USB transfer and
	  different alignment possibilities.

config USB_CONFIGFS_ECM
	bool "Ethernet Control Model (CDC ECM)"
	depends on USB_CONFIGFS
	depends on NET
	select USB_U_ETHER
	select USB_F_ECM
	help
	  The "Communication Device Class" (CDC) Ethernet Control Model.
	  That protocol is often avoided with pure Ethernet adapters, in
	  favor of simpler vendor-specific hardware, but is widely
	  supported by firmware for smart network devices.

config USB_CONFIGFS_ECM_SUBSET
	bool "Ethernet Control Model (CDC ECM) subset"
	depends on USB_CONFIGFS
	depends on NET
	select USB_U_ETHER
	select USB_F_SUBSET
	help
	  On hardware that can't implement the full protocol,
	  a simple CDC subset is used, placing fewer demands on USB.

config USB_CONFIGFS_RNDIS
	bool "RNDIS"
	depends on USB_CONFIGFS
	depends on NET
	select USB_U_ETHER
	select USB_RNDIS
	select USB_F_RNDIS
	help
	   Microsoft Windows XP bundles the "Remote NDIS" (RNDIS) protocol,
	   and Microsoft provides redistributable binary RNDIS drivers for
	   older versions of Windows.

	   To make MS-Windows work with this, use Documentation/usb/linux.inf
	   as the "driver info file".  For versions of MS-Windows older than
	   XP, you'll need to download drivers from Microsoft's website; a URL
	   is given in comments found in that info file.

config USB_CONFIGFS_EEM
	bool "Ethernet Emulation Model (EEM)"
	depends on USB_CONFIGFS
	depends on NET
	select USB_U_ETHER
	select USB_F_EEM
	help
	  CDC EEM is a newer USB standard that is somewhat simpler than CDC ECM
	  and therefore can be supported by more hardware.  Technically ECM and
	  EEM are designed for different applications.  The ECM model extends
	  the network interface to the target (e.g. a USB cable modem), and the
	  EEM model is for mobile devices to communicate with hosts using
	  ethernet over USB.  For Linux gadgets, however, the interface with
	  the host is the same (a usbX device), so the differences are minimal.

config USB_CONFIGFS_PHONET
	bool "Phonet protocol"
	depends on USB_CONFIGFS
	depends on NET
	depends on PHONET
	select USB_U_ETHER
	select USB_F_PHONET
	help
	  The Phonet protocol implementation for USB device.

config USB_CONFIGFS_MASS_STORAGE
	bool "Mass storage"
	depends on USB_CONFIGFS
	depends on BLOCK
	select USB_F_MASS_STORAGE
	help
	  The Mass Storage Gadget acts as a USB Mass Storage disk drive.
	  As its storage repository it can use a regular file or a block
	  device (in much the same way as the "loop" device driver),
	  specified as a module parameter or sysfs option.

config USB_CONFIGFS_F_LB_SS
	bool "Loopback and sourcesink function (for testing)"
	depends on USB_CONFIGFS
	select USB_F_SS_LB
	help
	  Loopback function loops back a configurable number of transfers.
	  Sourcesink function either sinks and sources bulk data.
	  It also implements control requests, for "chapter 9" conformance.
	  Make this be the first driver you try using on top of any new
	  USB peripheral controller driver.  Then you can use host-side
	  test software, like the "usbtest" driver, to put your hardware
	  and its driver through a basic set of functional tests.

config USB_CONFIGFS_F_FS
	bool "Function filesystem (FunctionFS)"
	depends on USB_CONFIGFS
	select USB_F_FS
	help
	  The Function Filesystem (FunctionFS) lets one create USB
	  composite functions in user space in the same way GadgetFS
	  lets one create USB gadgets in user space.  This allows creation
	  of composite gadgets such that some of the functions are
	  implemented in kernel space (for instance Ethernet, serial or
	  mass storage) and other are implemented in user space.

config USB_CONFIGFS_F_ACC
	bool "Accessory gadget"
	depends on USB_CONFIGFS
<<<<<<< HEAD
=======
	depends on HID=y
>>>>>>> 75337a6f
	select USB_F_ACC
	help
	  USB gadget Accessory support

config USB_CONFIGFS_F_AUDIO_SRC
	bool "Audio Source gadget"
<<<<<<< HEAD
	depends on USB_CONFIGFS && USB_CONFIGFS_F_ACC
=======
	depends on USB_CONFIGFS
>>>>>>> 75337a6f
	depends on SND
	select SND_PCM
	select USB_F_AUDIO_SRC
	help
	  USB gadget Audio Source support

config USB_CONFIGFS_F_UAC1
	bool "Audio Class 1.0"
	depends on USB_CONFIGFS
	depends on SND
	select USB_LIBCOMPOSITE
	select SND_PCM
	select USB_U_AUDIO
	select USB_F_UAC1
	help
	  This Audio function implements 1 AudioControl interface,
	  1 AudioStreaming Interface each for USB-OUT and USB-IN.
	  This driver doesn't expect any real Audio codec to be present
	  on the device - the audio streams are simply sinked to and
	  sourced from a virtual ALSA sound card created. The user-space
	  application may choose to do whatever it wants with the data
	  received from the USB Host and choose to provide whatever it
	  wants as audio data to the USB Host.

config USB_CONFIGFS_F_UAC1_LEGACY
	bool "Audio Class 1.0 (legacy implementation)"
	depends on USB_CONFIGFS
	depends on SND
	select USB_LIBCOMPOSITE
	select SND_PCM
	select USB_F_UAC1_LEGACY
	help
	  This Audio function implements 1 AudioControl interface,
	  1 AudioStreaming Interface each for USB-OUT and USB-IN.
	  This is a legacy driver and requires a real Audio codec
	  to be present on the device.

config USB_CONFIGFS_F_UAC2
	bool "Audio Class 2.0"
	depends on USB_CONFIGFS
	depends on SND
	select USB_LIBCOMPOSITE
	select SND_PCM
	select USB_U_AUDIO
	select USB_F_UAC2
	help
	  This Audio function is compatible with USB Audio Class
	  specification 2.0. It implements 1 AudioControl interface,
	  1 AudioStreaming Interface each for USB-OUT and USB-IN.
	  This driver doesn't expect any real Audio codec to be present
	  on the device - the audio streams are simply sinked to and
	  sourced from a virtual ALSA sound card created. The user-space
	  application may choose to do whatever it wants with the data
	  received from the USB Host and choose to provide whatever it
	  wants as audio data to the USB Host.

config USB_CONFIGFS_F_MIDI
	bool "MIDI function"
	depends on USB_CONFIGFS
	depends on SND
	select USB_LIBCOMPOSITE
	select SND_RAWMIDI
	select USB_F_MIDI
	help
	  The MIDI Function acts as a USB Audio device, with one MIDI
	  input and one MIDI output. These MIDI jacks appear as
	  a sound "card" in the ALSA sound system. Other MIDI
	  connections can then be made on the gadget system, using
	  ALSA's aconnect utility etc.

config USB_CONFIGFS_F_HID
	bool "HID function"
	depends on USB_CONFIGFS
	select USB_F_HID
	help
	  The HID function driver provides generic emulation of USB
	  Human Interface Devices (HID).

	  For more information, see Documentation/usb/gadget_hid.txt.

config USB_CONFIGFS_F_UVC
	bool "USB Webcam function"
	depends on USB_CONFIGFS
	depends on VIDEO_V4L2
	depends on VIDEO_DEV
	select VIDEOBUF2_VMALLOC
	select USB_F_UVC
	help
	  The Webcam function acts as a composite USB Audio and Video Class
	  device. It provides a userspace API to process UVC control requests
	  and stream video data to the host.

config USB_CONFIGFS_F_PRINTER
	bool "Printer function"
	select USB_F_PRINTER
	depends on USB_CONFIGFS
	help
	  The Printer function channels data between the USB host and a
	  userspace program driving the print engine. The user space
	  program reads and writes the device file /dev/g_printer<X> to
	  receive or send printer data. It can use ioctl calls to
	  the device file to get or set printer status.

	  For more information, see Documentation/usb/gadget_printer.txt
	  which includes sample code for accessing the device file.

config USB_CONFIGFS_F_TCM
	bool "USB Gadget Target Fabric"
	depends on TARGET_CORE
	depends on USB_CONFIGFS
	select USB_LIBCOMPOSITE
	select USB_F_TCM
	help
	  This fabric is a USB gadget component. Two USB protocols are
	  supported that is BBB or BOT (Bulk Only Transport) and UAS
	  (USB Attached SCSI). BOT is advertised on alternative
	  interface 0 (primary) and UAS is on alternative interface 1.
	  Both protocols can work on USB2.0 and USB3.0.
	  UAS utilizes the USB 3.0 feature called streams support.

config USB_CONFIGFS_F_DIAG
	bool "USB Diag function"
	select USB_F_DIAG
	depends on USB_CONFIGFS
	help
	  Diag function driver enables support for diagnostics service over USB.
	  Diagnostics application running on Host receives  stream of log data
	  over USB. Applications can also send commands to diagnostics client
	  running on device.

config USB_CONFIGFS_F_CDEV
	bool "USB Serial Character function"
	select USB_F_CDEV
	depends on USB_CONFIGFS
	help
	  The serial character function is a generic function driver that
	  exposes a pair of bulk IN and OUT endpoints which are backed by
	  a character device and mapped to its read/write routines. The
	  function also supports a single interrupt IN endpoint for
	  asynchronous notification to the host. This driver is typically
	  used to support DUN/NMEA functions.

config USB_CONFIGFS_F_CCID
	bool "USB CCID function"
	select USB_F_CCID
	depends on USB_CONFIGFS
	help
	  The Chip Card Interface Device (CCID) function implements a USB
	  interface that exposes a standard CSCID class that consists of a
	  pair of bulk IN and OUT endpoints and a single interrupt IN
	  endpoint. This driver provides a character device interface
	  allowing a userspace component to be able to provide the
	  implementation necessary to interface with the smartcard.

config USB_CONFIGFS_F_QDSS
	bool "USB QDSS function"
	select USB_F_QDSS
	depends on USB_CONFIGFS
	help
	  USB QDSS function driver to get hwtracing related data over
	  USB. USB QDSS function driver which allows communication
	  between USB BAM and QDSS BAM for QDSS debug functionality
	  over USB.

config USB_CONFIGFS_F_GSI
	bool "USB GSI function"
	select USB_F_GSI
	select USB_RNDIS
	depends on USB_CONFIGFS
	help
	  Generic function driver to support h/w acceleration to IPA
	  over GSI. This driver provides USB RMNET/RNDIS/ECM/MBIM/DPL
	  related functionalities using GSI hardware accelerated data
	  path and control path.

config USB_CONFIGFS_F_MTP
	bool "MTP gadget"
	select USB_F_MTP
	depends on USB_CONFIGFS
	help
	  The Media Transfer Protocol (MTP) function mounts USB gadget
	  as a media device but unlike Mass Storage Gadget, MTP operates
	  at the file level. Thus exposing the relevant content but hiding
	  the system/restricted files.

config USB_CONFIGFS_F_PTP
	bool "PTP gadget"
	select USB_F_PTP
	depends on USB_CONFIGFS && USB_CONFIGFS_F_MTP
	help
	  The Picture Transfer Protocol (PTP) function driver is a wrapper
	  around MTP function driver. This function driver mounts USB gadget
	  as a media device but unlike Mass Storage Gadget, PTP operates
	  at the file level. Thus exposing the relevant content but hiding
	  the system/restricted files.

choice
	tristate "USB Gadget precomposed configurations"
	default USB_ETH
	optional
	help
	  A Linux "Gadget Driver" talks to the USB Peripheral Controller
	  driver through the abstract "gadget" API.  Some other operating
	  systems call these "client" drivers, of which "class drivers"
	  are a subset (implementing a USB device class specification).
	  A gadget driver implements one or more USB functions using
	  the peripheral hardware.

	  Gadget drivers are hardware-neutral, or "platform independent",
	  except that they sometimes must understand quirks or limitations
	  of the particular controllers they work with.  For example, when
	  a controller doesn't support alternate configurations or provide
	  enough of the right types of endpoints, the gadget driver might
	  not be able work with that controller, or might need to implement
	  a less common variant of a device class protocol.

	  The available choices each represent a single precomposed USB
	  gadget configuration. In the device model, each option contains
	  both the device instantiation as a child for a USB gadget
	  controller, and the relevant drivers for each function declared
	  by the device.

source "drivers/usb/gadget/legacy/Kconfig"

endchoice

endif # USB_GADGET<|MERGE_RESOLUTION|>--- conflicted
+++ resolved
@@ -220,7 +220,6 @@
 config USB_F_TCM
 	tristate
 
-<<<<<<< HEAD
 config USB_F_DIAG
 	tristate
 
@@ -246,12 +245,6 @@
 	tristate
 
 config USB_F_PTP
-=======
-config USB_F_ACC
-	tristate
-
-config USB_F_AUDIO_SRC
->>>>>>> 75337a6f
 	tristate
 
 # this first set of drivers all depend on bulk-capable hardware.
@@ -419,21 +412,14 @@
 config USB_CONFIGFS_F_ACC
 	bool "Accessory gadget"
 	depends on USB_CONFIGFS
-<<<<<<< HEAD
-=======
 	depends on HID=y
->>>>>>> 75337a6f
 	select USB_F_ACC
 	help
 	  USB gadget Accessory support
 
 config USB_CONFIGFS_F_AUDIO_SRC
 	bool "Audio Source gadget"
-<<<<<<< HEAD
 	depends on USB_CONFIGFS && USB_CONFIGFS_F_ACC
-=======
-	depends on USB_CONFIGFS
->>>>>>> 75337a6f
 	depends on SND
 	select SND_PCM
 	select USB_F_AUDIO_SRC
