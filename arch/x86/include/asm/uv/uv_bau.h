/*
 * This file is subject to the terms and conditions of the GNU General Public
 * License.  See the file "COPYING" in the main directory of this archive
 * for more details.
 *
 * SGI UV Broadcast Assist Unit definitions
 *
 * Copyright (C) 2008 Silicon Graphics, Inc. All rights reserved.
 */

#ifndef _ASM_X86_UV_UV_BAU_H
#define _ASM_X86_UV_UV_BAU_H

#include <linux/bitmap.h>
#define BITSPERBYTE 8

/*
 * Broadcast Assist Unit messaging structures
 *
 * Selective Broadcast activations are induced by software action
 * specifying a particular 8-descriptor "set" via a 6-bit index written
 * to an MMR.
 * Thus there are 64 unique 512-byte sets of SB descriptors - one set for
 * each 6-bit index value. These descriptor sets are mapped in sequence
 * starting with set 0 located at the address specified in the
 * BAU_SB_DESCRIPTOR_BASE register, set 1 is located at BASE + 512,
 * set 2 is at BASE + 2*512, set 3 at BASE + 3*512, and so on.
 *
 * We will use one set for sending BAU messages from each of the
 * cpu's on the uvhub.
 *
 * TLB shootdown will use the first of the 8 descriptors of each set.
 * Each of the descriptors is 64 bytes in size (8*64 = 512 bytes in a set).
 */

#define MAX_CPUS_PER_UVHUB		64
#define MAX_CPUS_PER_SOCKET		32
#define UV_ADP_SIZE			64 /* hardware-provided max. */
#define UV_CPUS_PER_ACT_STATUS		32 /* hardware-provided max. */
#define UV_ITEMS_PER_DESCRIPTOR		8
/* the 'throttle' to prevent the hardware stay-busy bug */
#define MAX_BAU_CONCURRENT		3
#define UV_ACT_STATUS_MASK		0x3
#define UV_ACT_STATUS_SIZE		2
#define UV_DISTRIBUTION_SIZE		256
#define UV_SW_ACK_NPENDING		8
#define UV_NET_ENDPOINT_INTD		0x38
#define UV_DESC_BASE_PNODE_SHIFT	49
#define UV_PAYLOADQ_PNODE_SHIFT		49
#define UV_PTC_BASENAME			"sgi_uv/ptc_statistics"
#define UV_BAU_BASENAME			"sgi_uv/bau_tunables"
#define UV_BAU_TUNABLES_DIR		"sgi_uv"
#define UV_BAU_TUNABLES_FILE		"bau_tunables"
#define WHITESPACE			" \t\n"
#define uv_physnodeaddr(x)		((__pa((unsigned long)(x)) & uv_mmask))
#define UV_ENABLE_INTD_SOFT_ACK_MODE_SHIFT 15
#define UV_INTD_SOFT_ACK_TIMEOUT_PERIOD_SHIFT 16
#define UV_INTD_SOFT_ACK_TIMEOUT_PERIOD 0x0000000009UL
/* [19:16] SOFT_ACK timeout period  19: 1 is urgency 7  17:16 1 is multiplier */
#define BAU_MISC_CONTROL_MULT_MASK 3

#define UVH_AGING_PRESCALE_SEL 0x000000b000UL
/* [30:28] URGENCY_7  an index into a table of times */
#define BAU_URGENCY_7_SHIFT 28
#define BAU_URGENCY_7_MASK 7

#define UVH_TRANSACTION_TIMEOUT 0x000000b200UL
/* [45:40] BAU - BAU transaction timeout select - a multiplier */
#define BAU_TRANS_SHIFT 40
#define BAU_TRANS_MASK 0x3f

/*
 * bits in UVH_LB_BAU_SB_ACTIVATION_STATUS_0/1
 */
#define DESC_STATUS_IDLE		0
#define DESC_STATUS_ACTIVE		1
#define DESC_STATUS_DESTINATION_TIMEOUT	2
#define DESC_STATUS_SOURCE_TIMEOUT	3

/*
 * delay for 'plugged' timeout retries, in microseconds
 */
#define PLUGGED_DELAY			10

/*
 * threshholds at which to use IPI to free resources
 */
/* after this # consecutive 'plugged' timeouts, use IPI to release resources */
#define PLUGSB4RESET 100
/* after this many consecutive timeouts, use IPI to release resources */
#define TIMEOUTSB4RESET 1
/* at this number uses of IPI to release resources, giveup the request */
#define IPI_RESET_LIMIT 1
/* after this # consecutive successes, bump up the throttle if it was lowered */
#define COMPLETE_THRESHOLD 5

#define UV_LB_SUBNODEID 0x10

/*
 * number of entries in the destination side payload queue
 */
#define DEST_Q_SIZE			20
/*
 * number of destination side software ack resources
 */
#define DEST_NUM_RESOURCES		8
/*
 * completion statuses for sending a TLB flush message
 */
#define FLUSH_RETRY_PLUGGED		1
#define FLUSH_RETRY_TIMEOUT		2
#define FLUSH_GIVEUP			3
#define FLUSH_COMPLETE			4

/*
 * tuning the action when the numalink network is extremely delayed
 */
#define CONGESTED_RESPONSE_US 1000 /* 'long' response time, in microseconds */
#define CONGESTED_REPS 10 /* long delays averaged over this many broadcasts */
#define CONGESTED_PERIOD 30 /* time for the bau to be disabled, in seconds */

/*
 * Distribution: 32 bytes (256 bits) (bytes 0-0x1f of descriptor)
 * If the 'multilevel' flag in the header portion of the descriptor
 * has been set to 0, then endpoint multi-unicast mode is selected.
 * The distribution specification (32 bytes) is interpreted as a 256-bit
 * distribution vector. Adjacent bits correspond to consecutive even numbered
 * nodeIDs. The result of adding the index of a given bit to the 15-bit
 * 'base_dest_nasid' field of the header corresponds to the
 * destination nodeID associated with that specified bit.
 */
struct bau_target_uvhubmask {
	unsigned long bits[BITS_TO_LONGS(UV_DISTRIBUTION_SIZE)];
};

/*
 * mask of cpu's on a uvhub
 * (during initialization we need to check that unsigned long has
 *  enough bits for max. cpu's per uvhub)
 */
struct bau_local_cpumask {
	unsigned long bits;
};

/*
 * Payload: 16 bytes (128 bits) (bytes 0x20-0x2f of descriptor)
 * only 12 bytes (96 bits) of the payload area are usable.
 * An additional 3 bytes (bits 27:4) of the header address are carried
 * to the next bytes of the destination payload queue.
 * And an additional 2 bytes of the header Suppl_A field are also
 * carried to the destination payload queue.
 * But the first byte of the Suppl_A becomes bits 127:120 (the 16th byte)
 * of the destination payload queue, which is written by the hardware
 * with the s/w ack resource bit vector.
 * [ effective message contents (16 bytes (128 bits) maximum), not counting
 *   the s/w ack bit vector  ]
 */

/*
 * The payload is software-defined for INTD transactions
 */
struct bau_msg_payload {
	unsigned long address;		/* signifies a page or all TLB's
						of the cpu */
	/* 64 bits */
	unsigned short sending_cpu;	/* filled in by sender */
	/* 16 bits */
	unsigned short acknowledge_count;/* filled in by destination */
	/* 16 bits */
	unsigned int reserved1:32;	/* not usable */
};


/*
 * Message header:  16 bytes (128 bits) (bytes 0x30-0x3f of descriptor)
 * see table 4.2.3.0.1 in broacast_assist spec.
 */
struct bau_msg_header {
	unsigned int dest_subnodeid:6;	/* must be 0x10, for the LB */
	/* bits 5:0 */
<<<<<<< HEAD
	unsigned int base_dest_nodeid:15; /* nasid of the */
=======
	unsigned int base_dest_nasid:15; /* nasid of the */
>>>>>>> d762f438
	/* bits 20:6 */			  /* first bit in uvhub map */
	unsigned int command:8;	/* message type */
	/* bits 28:21 */
				/* 0x38: SN3net EndPoint Message */
	unsigned int rsvd_1:3;	/* must be zero */
	/* bits 31:29 */
				/* int will align on 32 bits */
	unsigned int rsvd_2:9;	/* must be zero */
	/* bits 40:32 */
				/* Suppl_A is 56-41 */
	unsigned int sequence:16;/* message sequence number */
	/* bits 56:41 */	/* becomes bytes 16-17 of msg */
				/* Address field (96:57) is never used as an
				   address (these are address bits 42:3) */

	unsigned int rsvd_3:1;	/* must be zero */
	/* bit 57 */
				/* address bits 27:4 are payload */
	/* these next 24  (58-81) bits become bytes 12-14 of msg */

	/* bits 65:58 land in byte 12 */
	unsigned int replied_to:1;/* sent as 0 by the source to byte 12 */
	/* bit 58 */
	unsigned int msg_type:3; /* software type of the message*/
	/* bits 61:59 */
	unsigned int canceled:1; /* message canceled, resource to be freed*/
	/* bit 62 */
	unsigned int payload_1a:1;/* not currently used */
	/* bit 63 */
	unsigned int payload_1b:2;/* not currently used */
	/* bits 65:64 */

	/* bits 73:66 land in byte 13 */
	unsigned int payload_1ca:6;/* not currently used */
	/* bits 71:66 */
	unsigned int payload_1c:2;/* not currently used */
	/* bits 73:72 */

	/* bits 81:74 land in byte 14 */
	unsigned int payload_1d:6;/* not currently used */
	/* bits 79:74 */
	unsigned int payload_1e:2;/* not currently used */
	/* bits 81:80 */

	unsigned int rsvd_4:7;	/* must be zero */
	/* bits 88:82 */
	unsigned int sw_ack_flag:1;/* software acknowledge flag */
	/* bit 89 */
				/* INTD trasactions at destination are to
				   wait for software acknowledge */
	unsigned int rsvd_5:6;	/* must be zero */
	/* bits 95:90 */
	unsigned int rsvd_6:5;	/* must be zero */
	/* bits 100:96 */
	unsigned int int_both:1;/* if 1, interrupt both sockets on the uvhub */
	/* bit 101*/
	unsigned int fairness:3;/* usually zero */
	/* bits 104:102 */
	unsigned int multilevel:1;	/* multi-level multicast format */
	/* bit 105 */
				/* 0 for TLB: endpoint multi-unicast messages */
	unsigned int chaining:1;/* next descriptor is part of this activation*/
	/* bit 106 */
	unsigned int rsvd_7:21;	/* must be zero */
	/* bits 127:107 */
};

/* see msg_type: */
#define MSG_NOOP 0
#define MSG_REGULAR 1
#define MSG_RETRY 2

/*
 * The activation descriptor:
 * The format of the message to send, plus all accompanying control
 * Should be 64 bytes
 */
struct bau_desc {
	struct bau_target_uvhubmask distribution;
	/*
	 * message template, consisting of header and payload:
	 */
	struct bau_msg_header header;
	struct bau_msg_payload payload;
};
/*
 *   -payload--    ---------header------
 *   bytes 0-11    bits 41-56  bits 58-81
 *       A           B  (2)      C (3)
 *
 *            A/B/C are moved to:
 *       A            C          B
 *   bytes 0-11  bytes 12-14  bytes 16-17  (byte 15 filled in by hw as vector)
 *   ------------payload queue-----------
 */

/*
 * The payload queue on the destination side is an array of these.
 * With BAU_MISC_CONTROL set for software acknowledge mode, the messages
 * are 32 bytes (2 micropackets) (256 bits) in length, but contain only 17
 * bytes of usable data, including the sw ack vector in byte 15 (bits 127:120)
 * (12 bytes come from bau_msg_payload, 3 from payload_1, 2 from
 *  sw_ack_vector and payload_2)
 * "Enabling Software Acknowledgment mode (see Section 4.3.3 Software
 *  Acknowledge Processing) also selects 32 byte (17 bytes usable) payload
 *  operation."
 */
struct bau_payload_queue_entry {
	unsigned long address;		/* signifies a page or all TLB's
						of the cpu */
	/* 64 bits, bytes 0-7 */

	unsigned short sending_cpu;	/* cpu that sent the message */
	/* 16 bits, bytes 8-9 */

	unsigned short acknowledge_count; /* filled in by destination */
	/* 16 bits, bytes 10-11 */

	/* these next 3 bytes come from bits 58-81 of the message header */
	unsigned short replied_to:1;    /* sent as 0 by the source */
	unsigned short msg_type:3;      /* software message type */
	unsigned short canceled:1;      /* sent as 0 by the source */
	unsigned short unused1:3;       /* not currently using */
	/* byte 12 */

	unsigned char unused2a;		/* not currently using */
	/* byte 13 */
	unsigned char unused2;		/* not currently using */
	/* byte 14 */

	unsigned char sw_ack_vector;	/* filled in by the hardware */
	/* byte 15 (bits 127:120) */

	unsigned short sequence;	/* message sequence number */
	/* bytes 16-17 */
	unsigned char unused4[2];	/* not currently using bytes 18-19 */
	/* bytes 18-19 */

	int number_of_cpus;		/* filled in at destination */
	/* 32 bits, bytes 20-23 (aligned) */

	unsigned char unused5[8];       /* not using */
	/* bytes 24-31 */
};

struct msg_desc {
	struct bau_payload_queue_entry *msg;
	int msg_slot;
	int sw_ack_slot;
	struct bau_payload_queue_entry *va_queue_first;
	struct bau_payload_queue_entry *va_queue_last;
};

struct reset_args {
	int sender;
};

/*
 * This structure is allocated per_cpu for UV TLB shootdown statistics.
 */
struct ptc_stats {
	/* sender statistics */
	unsigned long s_giveup; /* number of fall backs to IPI-style flushes */
	unsigned long s_requestor; /* number of shootdown requests */
	unsigned long s_stimeout; /* source side timeouts */
	unsigned long s_dtimeout; /* destination side timeouts */
	unsigned long s_time; /* time spent in sending side */
	unsigned long s_retriesok; /* successful retries */
	unsigned long s_ntargcpu; /* total number of cpu's targeted */
	unsigned long s_ntargself; /* times the sending cpu was targeted */
	unsigned long s_ntarglocals; /* targets of cpus on the local blade */
	unsigned long s_ntargremotes; /* targets of cpus on remote blades */
	unsigned long s_ntarglocaluvhub; /* targets of the local hub */
	unsigned long s_ntargremoteuvhub; /* remotes hubs targeted */
	unsigned long s_ntarguvhub; /* total number of uvhubs targeted */
	unsigned long s_ntarguvhub16; /* number of times target hubs >= 16*/
	unsigned long s_ntarguvhub8; /* number of times target hubs >= 8 */
	unsigned long s_ntarguvhub4; /* number of times target hubs >= 4 */
	unsigned long s_ntarguvhub2; /* number of times target hubs >= 2 */
	unsigned long s_ntarguvhub1; /* number of times target hubs == 1 */
	unsigned long s_resets_plug; /* ipi-style resets from plug state */
	unsigned long s_resets_timeout; /* ipi-style resets from timeouts */
	unsigned long s_busy; /* status stayed busy past s/w timer */
	unsigned long s_throttles; /* waits in throttle */
	unsigned long s_retry_messages; /* retry broadcasts */
	unsigned long s_bau_reenabled; /* for bau enable/disable */
	unsigned long s_bau_disabled; /* for bau enable/disable */
	/* destination statistics */
	unsigned long d_alltlb; /* times all tlb's on this cpu were flushed */
	unsigned long d_onetlb; /* times just one tlb on this cpu was flushed */
	unsigned long d_multmsg; /* interrupts with multiple messages */
	unsigned long d_nomsg; /* interrupts with no message */
	unsigned long d_time; /* time spent on destination side */
	unsigned long d_requestee; /* number of messages processed */
	unsigned long d_retries; /* number of retry messages processed */
	unsigned long d_canceled; /* number of messages canceled by retries */
	unsigned long d_nocanceled; /* retries that found nothing to cancel */
	unsigned long d_resets; /* number of ipi-style requests processed */
	unsigned long d_rcanceled; /* number of messages canceled by resets */
};

struct hub_and_pnode {
	short uvhub;
	short pnode;
};
/*
 * one per-cpu; to locate the software tables
 */
struct bau_control {
	struct bau_desc *descriptor_base;
	struct bau_payload_queue_entry *va_queue_first;
	struct bau_payload_queue_entry *va_queue_last;
	struct bau_payload_queue_entry *bau_msg_head;
	struct bau_control *uvhub_master;
	struct bau_control *socket_master;
	struct ptc_stats *statp;
	unsigned long timeout_interval;
	unsigned long set_bau_on_time;
	atomic_t active_descriptor_count;
	int plugged_tries;
	int timeout_tries;
	int ipi_attempts;
	int conseccompletes;
	int baudisabled;
	int set_bau_off;
	short cpu;
	short osnode;
	short uvhub_cpu;
	short uvhub;
	short cpus_in_socket;
	short cpus_in_uvhub;
	short partition_base_pnode;
	unsigned short message_number;
	unsigned short uvhub_quiesce;
	short socket_acknowledge_count[DEST_Q_SIZE];
	cycles_t send_message;
	spinlock_t uvhub_lock;
	spinlock_t queue_lock;
	/* tunables */
	int max_bau_concurrent;
	int max_bau_concurrent_constant;
	int plugged_delay;
	int plugsb4reset;
	int timeoutsb4reset;
	int ipi_reset_limit;
	int complete_threshold;
	int congested_response_us;
	int congested_reps;
	int congested_period;
	cycles_t period_time;
	long period_requests;
	struct hub_and_pnode *target_hub_and_pnode;
};

static inline int bau_uvhub_isset(int uvhub, struct bau_target_uvhubmask *dstp)
{
	return constant_test_bit(uvhub, &dstp->bits[0]);
}
static inline void bau_uvhub_set(int pnode, struct bau_target_uvhubmask *dstp)
{
	__set_bit(pnode, &dstp->bits[0]);
}
static inline void bau_uvhubs_clear(struct bau_target_uvhubmask *dstp,
				    int nbits)
{
	bitmap_zero(&dstp->bits[0], nbits);
}
static inline int bau_uvhub_weight(struct bau_target_uvhubmask *dstp)
{
	return bitmap_weight((unsigned long *)&dstp->bits[0],
				UV_DISTRIBUTION_SIZE);
}

static inline void bau_cpubits_clear(struct bau_local_cpumask *dstp, int nbits)
{
	bitmap_zero(&dstp->bits, nbits);
}

#define cpubit_isset(cpu, bau_local_cpumask) \
	test_bit((cpu), (bau_local_cpumask).bits)

extern void uv_bau_message_intr1(void);
extern void uv_bau_timeout_intr1(void);

struct atomic_short {
	short counter;
};

/**
 * atomic_read_short - read a short atomic variable
 * @v: pointer of type atomic_short
 *
 * Atomically reads the value of @v.
 */
static inline int atomic_read_short(const struct atomic_short *v)
{
	return v->counter;
}

/**
 * atomic_add_short_return - add and return a short int
 * @i: short value to add
 * @v: pointer of type atomic_short
 *
 * Atomically adds @i to @v and returns @i + @v
 */
static inline int atomic_add_short_return(short i, struct atomic_short *v)
{
	short __i = i;
	asm volatile(LOCK_PREFIX "xaddw %0, %1"
			: "+r" (i), "+m" (v->counter)
			: : "memory");
	return i + __i;
}

#endif /* _ASM_X86_UV_UV_BAU_H */<|MERGE_RESOLUTION|>--- conflicted
+++ resolved
@@ -178,11 +178,7 @@
 struct bau_msg_header {
 	unsigned int dest_subnodeid:6;	/* must be 0x10, for the LB */
 	/* bits 5:0 */
-<<<<<<< HEAD
-	unsigned int base_dest_nodeid:15; /* nasid of the */
-=======
 	unsigned int base_dest_nasid:15; /* nasid of the */
->>>>>>> d762f438
 	/* bits 20:6 */			  /* first bit in uvhub map */
 	unsigned int command:8;	/* message type */
 	/* bits 28:21 */
